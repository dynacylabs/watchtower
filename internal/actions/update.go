--- conflicted
+++ resolved
@@ -70,7 +70,6 @@
 
 	// Map UpdateConfig to types.UpdateParams for internal use.
 	params := types.UpdateParams{
-<<<<<<< HEAD
 		Filter:             config.Filter,
 		Cleanup:            config.Cleanup,
 		NoRestart:          config.NoRestart,
@@ -85,25 +84,9 @@
 		LifecycleGID:       config.LifecycleGID,
 		CPUCopyMode:        config.CPUCopyMode,
 		RunOnce:            config.RunOnce,
+		SkipSelfUpdate:     config.SkipSelfUpdate,
 		DiskSpaceMaximum:   config.DiskSpaceMax,
 		DiskSpaceThreshold: config.DiskSpaceWarn,
-=======
-		Filter:           config.Filter,
-		Cleanup:          config.Cleanup,
-		NoRestart:        config.NoRestart,
-		Timeout:          config.Timeout,
-		MonitorOnly:      config.MonitorOnly,
-		LifecycleHooks:   config.LifecycleHooks,
-		RollingRestart:   config.RollingRestart,
-		LabelPrecedence:  config.LabelPrecedence,
-		NoPull:           config.NoPull,
-		PullFailureDelay: config.PullFailureDelay,
-		LifecycleUID:     config.LifecycleUID,
-		LifecycleGID:     config.LifecycleGID,
-		CPUCopyMode:      config.CPUCopyMode,
-		RunOnce:          config.RunOnce,
-		SkipSelfUpdate:   config.SkipSelfUpdate,
->>>>>>> 067fdff2
 	}
 
 	// Run pre-check lifecycle hooks if enabled to validate the environment before updates.
