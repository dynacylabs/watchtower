--- conflicted
+++ resolved
@@ -70,12 +70,8 @@
 	filterDesc string,
 	updateLock chan bool,
 	cleanup bool,
-<<<<<<< HEAD
+	monitorOnly bool,
 	client types.Client,
-=======
-	monitorOnly bool,
-	client container.Client,
->>>>>>> 067fdff2
 	notifier types.Notifier,
 	scope string,
 	version string,
