--- conflicted
+++ resolved
@@ -572,12 +572,8 @@
 
 	// Handle immediate update on startup, then continue with periodic updates.
 	if cfg.UpdateOnStart {
-<<<<<<< HEAD
 		writeStartupMessage(cfg.Command, time.Time{}, cfg.FilterDesc, scope)
 		metric := runUpdatesWithNotifications(context.Background(), cfg.Filter, cleanup)
-=======
-		metric := runUpdatesWithNotifications(cfg.Filter, cleanup)
->>>>>>> 0fb0fd33
 		metrics.Default().RegisterScan(metric)
 	}
 
