--- conflicted
+++ resolved
@@ -590,18 +590,11 @@
 
 	// Handle immediate update on startup, then continue with periodic updates.
 	if cfg.UpdateOnStart {
-<<<<<<< HEAD
-		writeStartupMessage(cfg.Command, time.Time{}, cfg.FilterDesc, scope)
-		metric := runUpdatesWithNotifications(context.Background(), cfg.Filter, cleanup)
-		metrics.Default().RegisterScan(metric)
-	}
-=======
 		select {
 		case v := <-updateLock:
 			defer func() { updateLock <- v }()
->>>>>>> b7d28768
-
-			metric := runUpdatesWithNotifications(cfg.Filter, cleanup)
+
+			metric := runUpdatesWithNotifications(context.Background(), cfg.Filter, cleanup)
 			metrics.Default().RegisterScan(metric)
 		default:
 			logrus.Debug("Skipped update on start as another update is already running.")
