// Package cmd contains the command-line interface (CLI) definitions and execution logic for Watchtower.
// It provides the root command and its subcommands, orchestrating the application's core functionality,
// including container updates, Docker client interactions, notification handling, and scheduling. This package
// serves as the primary entry point for the Watchtower CLI, integrating various components to automate
// Docker container management based on user-specified configurations.
package cmd

import (
	"context"
	"errors"
	"fmt"
	"math"
	"net"
	"net/http"
	"os"
	"os/signal"
	"strings"
	"syscall"
	"time"

	"github.com/robfig/cron"
	"github.com/sirupsen/logrus"
	"github.com/spf13/cobra"

	"github.com/nicholas-fedor/watchtower/internal/actions"
	"github.com/nicholas-fedor/watchtower/internal/flags"
	"github.com/nicholas-fedor/watchtower/internal/meta"
	pkgApi "github.com/nicholas-fedor/watchtower/pkg/api"
	metricsAPI "github.com/nicholas-fedor/watchtower/pkg/api/metrics"
	"github.com/nicholas-fedor/watchtower/pkg/api/update"
	"github.com/nicholas-fedor/watchtower/pkg/container"
	"github.com/nicholas-fedor/watchtower/pkg/filters"
	"github.com/nicholas-fedor/watchtower/pkg/metrics"
	"github.com/nicholas-fedor/watchtower/pkg/notifications"
	"github.com/nicholas-fedor/watchtower/pkg/types"
)

// client is the Docker client instance used to interact with container operations in Watchtower.
//
// It provides an interface for listing, stopping, starting, and managing containers, initialized during
// the preRun phase with options derived from command-line flags and environment variables such as
// DOCKER_HOST, DOCKER_TLS_VERIFY, and DOCKER_API_VERSION.
var client container.Client

// scheduleSpec holds the cron-formatted schedule string that dictates when periodic container updates occur.
//
// It is populated during preRun from the --schedule flag or the WATCHTOWER_SCHEDULE environment variable,
// supporting formats like "@every 1h" or standard cron syntax (e.g., "0 0 * * * *") for flexible scheduling.
var scheduleSpec string

// cleanup is a boolean flag determining whether to remove old images after a container update.
//
// It is set during preRun via the --cleanup flag or the WATCHTOWER_CLEANUP environment variable,
// enabling disk space management by deleting outdated images post-update.
var cleanup bool

// noRestart is a boolean flag that prevents containers from being restarted after an update.
//
// It is configured in preRun via the --no-restart flag or the WATCHTOWER_NO_RESTART environment variable,
// useful when users prefer manual restart control or want to minimize downtime during updates.
var noRestart bool

// noPull is a boolean flag that skips pulling new images from the registry during updates.
//
// It is enabled in preRun via the --no-pull flag or the WATCHTOWER_NO_PULL environment variable,
// allowing updates to proceed using only locally cached images, potentially reducing network usage.
var noPull bool

// monitorOnly is a boolean flag enabling a mode where Watchtower monitors containers without updating them.
//
// It is set in preRun via the --monitor-only flag or the WATCHTOWER_MONITOR_ONLY environment variable,
// ideal for observing image staleness without triggering automatic updates.
var monitorOnly bool

// enableLabel is a boolean flag restricting updates to containers with the "com.centurylinklabs.watchtower.enable" label set to true.
//
// It is configured in preRun via the --label-enable flag or the WATCHTOWER_LABEL_ENABLE environment variable,
// providing granular control over which containers are targeted for updates.
var enableLabel bool

// disableContainers is a slice of container names explicitly excluded from updates.
//
// It is populated in preRun from the --disable-containers flag or the WATCHTOWER_DISABLE_CONTAINERS environment variable,
// allowing users to blacklist specific containers from Watchtower’s operations.
var disableContainers []string

// notifier is the notification system instance responsible for sending update status messages to configured channels.
//
// It is initialized in preRun with notification types specified via flags (e.g., --notifications), supporting
// multiple methods like email, Slack, or MSTeams to inform users about update successes, failures, or skips.
var notifier types.Notifier

// timeout specifies the maximum duration allowed for container stop operations during updates.
//
// It defaults to a value defined in the flags package and can be overridden in preRun via the --timeout flag or
// WATCHTOWER_TIMEOUT environment variable, ensuring containers are stopped gracefully within a specified time limit.
var timeout time.Duration

// lifecycleHooks is a boolean flag enabling the execution of pre- and post-update lifecycle hook commands.
//
// It is set in preRun via the --enable-lifecycle-hooks flag or the WATCHTOWER_LIFECYCLE_HOOKS environment variable,
// allowing custom scripts to run at specific update stages for additional validation or actions.
var lifecycleHooks bool

// rollingRestart is a boolean flag enabling rolling restarts, updating containers sequentially rather than all at once.
//
// It is configured in preRun via the --rolling-restart flag or the WATCHTOWER_ROLLING_RESTART environment variable,
// reducing downtime by restarting containers one-by-one during updates.
var rollingRestart bool

// scope defines a specific operational scope for Watchtower, limiting updates to containers matching this scope.
//
// It is set in preRun via the --scope flag or the WATCHTOWER_SCOPE environment variable, useful for isolating
// Watchtower’s actions to a subset of containers (e.g., a project or environment).
var scope string

// labelPrecedence is a boolean flag giving container label settings priority over global command-line flags.
//
// It is enabled in preRun via the --label-take-precedence flag or the WATCHTOWER_LABEL_PRECEDENCE environment variable,
// allowing container-specific configurations to override broader settings for flexibility.
var labelPrecedence bool

// lifecycleUID is the default UID to run lifecycle hooks as.
//
// It is set in preRun via the --lifecycle-uid flag or the WATCHTOWER_LIFECYCLE_UID environment variable,
// providing a global default that can be overridden by container labels.
var lifecycleUID int

// lifecycleGID is the default GID to run lifecycle hooks as.
//
// It is set in preRun via the --lifecycle-gid flag or the WATCHTOWER_LIFECYCLE_GID environment variable,
// providing a global default that can be overridden by container labels.
var lifecycleGID int

<<<<<<< HEAD
// noSelfUpdate is a boolean flag that disables self-update of the Watchtower container.
//
// It is set in preRun via the --no-self-update flag or the WATCHTOWER_NO_SELF_UPDATE environment variable,
// preventing Watchtower from attempting to update its own container image.
var noSelfUpdate bool
=======
// cpuCopyMode specifies how CPU settings are handled when recreating containers.
//
// It is set during preRun via the --cpu-copy-mode flag or the WATCHTOWER_CPU_COPY_MODE environment variable,
// controlling CPU limit copying behavior for compatibility with different container runtimes like Podman.
var cpuCopyMode string
>>>>>>> 647cdb31

// rootCmd represents the root command for the Watchtower CLI, serving as the entry point for all subcommands.
//
// It defines the base usage string, short and long descriptions, and assigns lifecycle hooks (PreRun and Run)
// to manage setup and execution, initialized with default behavior and configured via flags during runtime.
var rootCmd = NewRootCommand()

// RunConfig encapsulates the configuration parameters for the runMain function.
//
// It aggregates command-line flags and derived settings into a single structure, providing a cohesive way
// to pass configuration data through the CLI execution flow, ensuring all necessary parameters are accessible
// for update operations, API setup, and scheduling.
type RunConfig struct {
	// Command is the cobra.Command instance representing the executed command, providing access to parsed flags.
	Command *cobra.Command
	// Names is a slice of container names explicitly provided as positional arguments, used for filtering.
	Names []string
	// Filter is the types.Filter function determining which containers are processed during updates.
	Filter types.Filter
	// FilterDesc is a human-readable description of the applied filter, used in logging and notifications.
	FilterDesc string
	// RunOnce indicates whether to perform a single update and exit, set via the --run-once flag.
	RunOnce bool
	// UpdateOnStart enables an immediate update check on startup, then continues with periodic updates, set via the --update-on-start flag.
	UpdateOnStart bool
	// EnableUpdateAPI enables the HTTP update API endpoint, set via the --http-api-update flag.
	EnableUpdateAPI bool
	// EnableMetricsAPI enables the HTTP metrics API endpoint, set via the --http-api-metrics flag.
	EnableMetricsAPI bool
	// UnblockHTTPAPI allows periodic polling alongside the HTTP API, set via the --http-api-periodic-polls flag.
	UnblockHTTPAPI bool
	// APIToken is the authentication token for HTTP API access, set via the --http-api-token flag.
	APIToken string
	// APIHost is the host to bind the HTTP API to, set via the --http-api-host flag (defaults to empty string).
	APIHost string
	// APIPort is the port for the HTTP API server, set via the --http-api-port flag (defaults to "8080").
	APIPort string
}

// NewRootCommand creates and configures the root command for the Watchtower CLI.
//
// It establishes the base usage string ("watchtower"), a short description summarizing its purpose,
// and a long description with additional context and a project URL.
//
// It assigns the PreRun and Run functions to handle setup and execution, respectively, and allows arbitrary arguments for flexibility.
//
// Returns:
//   - *cobra.Command: A pointer to the fully configured root command, ready for flag registration and execution.
func NewRootCommand() *cobra.Command {
	return &cobra.Command{
		Use:    "watchtower",
		Short:  "Automatically updates running Docker containers",
		Long:   "\nWatchtower automatically updates running Docker containers whenever a new image is released.\nMore information available at https://github.com/nicholas-fedor/watchtower/.",
		Run:    run,
		PreRun: preRun,
		Args:   cobra.ArbitraryArgs, // Permits any number of positional arguments, processed as container names later.
	}
}

// init registers command-line flags for the root command during package initialization.
//
// It invokes functions from the flags package to set default values and register flags for Docker configuration
// (e.g., --host), system behavior (e.g., --interval), and notifications (e.g., --notifications), establishing
// the CLI’s configurable parameters before execution begins.
func init() {
	flags.SetDefaults()
	flags.RegisterDockerFlags(rootCmd)
	flags.RegisterSystemFlags(rootCmd)
	flags.RegisterNotificationFlags(rootCmd)
	flags.RegisterGitFlags(rootCmd)
}

// Execute runs the root command and manages any errors encountered during its execution.
//
// It serves as the primary entry point for the Watchtower CLI, called from main.go, and ensures that any
// fatal errors are logged and terminate the program with an appropriate exit status, providing a clean
// interface between the CLI and the operating system.
func Execute() {
	if err := rootCmd.Execute(); err != nil {
		logrus.WithError(err).Fatal("Failed to execute root command")
	}
}

// preRun prepares the environment and configuration before the main command execution begins.
//
// It processes command-line flags and their aliases, configures logging based on verbosity settings,
// initializes the Docker client and notification system, retrieves operational flags, and validates
// flag combinations to ensure Watchtower is correctly set up for its tasks.
//
// Parameters:
//   - cmd: The cobra.Command instance being executed, providing access to parsed flags.
//   - _: A slice of string arguments (unused here, as container names are handled in run).
func preRun(cmd *cobra.Command, _ []string) {
	flagsSet := cmd.PersistentFlags()
	flags.ProcessFlagAliases(flagsSet)

	// Setup logging based on flags such as --debug, --trace, and --log-format.
	if err := flags.SetupLogging(flagsSet); err != nil {
		logrus.WithError(err).Fatal("Failed to initialize logging")
	}

	// Get the cron schedule specification from flags or environment variables.
	scheduleSpec, _ = flagsSet.GetString("schedule")

	// Get secrets from files (e.g., for notifications) and read core operational flags.
	flags.GetSecretsFromFiles(cmd)
	cleanup, noRestart, monitorOnly, noSelfUpdate, timeout = flags.ReadFlags(cmd)

	// Validate the timeout value to ensure it’s non-negative, preventing invalid stop durations.
	if timeout < 0 {
		logrus.Fatal("Please specify a positive value for timeout value.")
	}

	// Set additional configuration flags that control update behavior and scope.
	enableLabel, _ = flagsSet.GetBool("label-enable")
	disableContainers, _ = flagsSet.GetStringSlice("disable-containers")
	lifecycleHooks, _ = flagsSet.GetBool("enable-lifecycle-hooks")
	rollingRestart, _ = flagsSet.GetBool("rolling-restart")
	scope, _ = flagsSet.GetString("scope")
	labelPrecedence, _ = flagsSet.GetBool("label-take-precedence")

	// Retrieve lifecycle UID and GID flags.
	lifecycleUID, _ = flagsSet.GetInt("lifecycle-uid")
	lifecycleGID, _ = flagsSet.GetInt("lifecycle-gid")

	// Log the scope if specified, aiding debugging by confirming the operational boundary.
	if scope != "" {
		logrus.WithField("scope", scope).Debug("Configured operational scope")
	}

	// Set Docker environment variables (e.g., DOCKER_HOST) based on flags for client initialization.
	err := flags.EnvConfig(cmd)
	if err != nil {
		logrus.WithError(err).Fatal("Failed to configure Docker environment")
	}

	// Retrieve flags controlling container inclusion and image handling behavior.
	noPull, _ = flagsSet.GetBool("no-pull")
	includeStopped, _ := flagsSet.GetBool("include-stopped")
	includeRestarting, _ := flagsSet.GetBool("include-restarting")
	reviveStopped, _ := flagsSet.GetBool("revive-stopped")
	removeVolumes, _ := flagsSet.GetBool("remove-volumes")
	warnOnHeadPullFailed, _ := flagsSet.GetString("warn-on-head-failure")
	disableMemorySwappiness, _ := flagsSet.GetBool("disable-memory-swappiness")
	cpuCopyMode, _ = flagsSet.GetString("cpu-copy-mode")

	// Warn about potential redundancy in flag combinations that could result in no action.
	if monitorOnly && noPull {
		logrus.WithFields(logrus.Fields{
			"monitor_only": monitorOnly,
			"no_pull":      noPull,
		}).Warn("Combining monitor-only and no-pull might result in no updates")
	}

	// Initialize the Docker client with options reflecting the desired container handling behavior.
	client = container.NewClient(container.ClientOptions{
		IncludeStopped:          includeStopped,
		ReviveStopped:           reviveStopped,
		RemoveVolumes:           removeVolumes,
		IncludeRestarting:       includeRestarting,
		DisableMemorySwappiness: disableMemorySwappiness,
		CPUCopyMode:             cpuCopyMode,
		WarnOnHeadFailed:        container.WarningStrategy(warnOnHeadPullFailed),
	})

	// Set up the notification system with types specified via flags (e.g., email, Slack).
	notifier = notifications.NewNotifier(cmd)
	notifier.AddLogHook()
}

// run executes the main Watchtower logic based on parsed command-line flags.
//
// It determines the operational mode (one-time update, HTTP API, or scheduled updates), builds
// the container filter, and delegates to runMain for core execution, exiting with a status code
// based on the outcome (0 for success, non-zero for failure).
//
// This function bridges flag parsing and the application’s primary workflow.
//
// Parameters:
//   - c: The cobra.Command instance being executed, providing access to parsed flags.
//   - names: A slice of container names provided as positional arguments, used for filtering.
func run(c *cobra.Command, names []string) {
	// Attempt to derive the operational scope from the current container's scope label
	// if not explicitly set. This ensures scope persistence during self-updates.
	if err := deriveScopeFromContainer(client); err != nil {
		logrus.WithError(err).Debug("Scope derivation failed, continuing with current scope")
	}

	// Build the filter and its description based on names, exclusions, and label settings.
	filter, filterDesc := filters.BuildFilter(names, disableContainers, enableLabel, scope)

	// Get flags controlling execution mode and HTTP API behavior.
	runOnce, _ := c.PersistentFlags().GetBool("run-once")
	updateOnStart, _ := c.PersistentFlags().GetBool("update-on-start")
	enableUpdateAPI, _ := c.PersistentFlags().GetBool("http-api-update")
	enableMetricsAPI, _ := c.PersistentFlags().GetBool("http-api-metrics")
	unblockHTTPAPI, _ := c.PersistentFlags().GetBool("http-api-periodic-polls")
	apiToken, _ := c.PersistentFlags().GetString("http-api-token")
	healthCheck, _ := c.PersistentFlags().GetBool("health-check")

	// Get the HTTP API host and port, falling back to "8080" for port if not specified.
	flagsSet := c.PersistentFlags()

	apiHost, err := flagsSet.GetString("http-api-host")
	if err != nil {
		logrus.WithError(err).Fatal("Failed to get http-api-host flag")
	}

	// Validate APIHost: allow empty or valid IP
	if apiHost != "" && net.ParseIP(apiHost) == nil {
		logrus.Fatalf(
			"invalid http-api-host '%s': must be empty or a valid IP address (IPv4 or IPv6)",
			apiHost,
		)
	}

	apiPort, err := flagsSet.GetString("http-api-port")
	if err != nil {
		logrus.WithError(err).Fatal("Failed to get http-api-port flag")
	}

	if apiPort == "" {
		apiPort = "8080" // Default port if unset.
	}

	// Handle health check mode as an early exit, preventing updates or API setup.
	if healthCheck {
		if os.Getpid() == 1 {
			time.Sleep(1 * time.Second)
			logrus.Fatal(
				"The health check flag should never be passed to the main watchtower container process",
			)
		}

		return // Exit early without os.Exit to preserve defer in caller.
	}

	// Set configuration for core execution, encapsulating all operational parameters.
	cfg := RunConfig{
		Command:          c,
		Names:            names,
		Filter:           filter,
		FilterDesc:       filterDesc,
		RunOnce:          runOnce,
		UpdateOnStart:    updateOnStart,
		EnableUpdateAPI:  enableUpdateAPI,
		EnableMetricsAPI: enableMetricsAPI,
		UnblockHTTPAPI:   unblockHTTPAPI,
		APIToken:         apiToken,
		APIHost:          apiHost,
		APIPort:          apiPort,
	}

	// Execute core logic and exit with the returned status code (0 for success, 1 for failure).
	if exitCode := runMain(cfg); exitCode != 0 {
		logrus.WithField("exit_code", exitCode).Debug("Exiting with non-zero status")
		os.Exit(exitCode)
	}
}

// deriveScopeFromContainer attempts to derive the operational scope from the current container's scope label.
// This is crucial for self-update scenarios where a new Watchtower instance needs to inherit
// the same scope as the instance being replaced to maintain proper isolation and prevent
// cross-scope interference during the update process.
//
// Parameters:
//   - client: Container client for Docker operations.
//
// Returns:
//   - error: Non-nil if scope derivation fails, nil on success or if derivation is skipped.
func deriveScopeFromContainer(client container.Client) error {
	// Skip derivation if scope is already explicitly set via flags or environment.
	if scope != "" {
		return nil
	}

	// Retrieve the hostname environment variable, which typically contains
	// the container ID when running inside Docker. This allows us to identify
	// the current Watchtower container instance.
	hostname := os.Getenv("HOSTNAME")
	if hostname == "" {
		// No hostname available, cannot derive scope.
		return nil
	}

	// Attempt to retrieve the container object using the hostname as the container ID.
	// This lookup is necessary to access the container's labels and metadata.
	container, err := client.GetContainer(types.ContainerID(hostname))
	if err != nil {
		// Container lookup failed, but this is not a fatal error since
		// scope derivation is a best-effort operation.
		return fmt.Errorf("failed to retrieve current container for scope derivation: %w", err)
	}

	// Extract the scope label from the container. The Scope() method returns
	// the scope value and a boolean indicating whether the label is present.
	// Only set the scope if the label exists and contains a non-empty value.
	if derivedScope, ok := container.Scope(); ok && derivedScope != "" {
		scope = derivedScope
		logrus.WithFields(logrus.Fields{
			"derived_scope": scope,
			"container_id":  hostname,
		}).Debug("Derived operational scope from current container's scope label")
	}

	return nil
}

// runMain contains the core Watchtower logic after early exits are handled.
//
// It validates the environment, performs one-time updates if specified, sets up the HTTP API,
// and schedules periodic updates, managing context and concurrency to ensure graceful operation.
//
// Parameters:
//   - cfg: The RunConfig struct containing all necessary configuration parameters for execution.
//
// Returns:
//   - int: An exit code (0 for success, 1 for failure) used to terminate the program.
func runMain(cfg RunConfig) int {
	// Log the container names being processed for debugging visibility.
	logrus.WithField("names", cfg.Names).Debug("Processing specified containers")

	// Validate flag compatibility to prevent conflicting operational modes.
	if rollingRestart && monitorOnly {
		logrus.WithFields(logrus.Fields{
			"rolling_restart": rollingRestart,
			"monitor_only":    monitorOnly,
		}).Fatal("Incompatible flags: rolling restarts and monitor-only")
	}

	// Ensure the Docker client is fully initialized before proceeding.
	awaitDockerClient()

	// Perform sanity checks on the environment and container setup.
	if err := actions.CheckForSanity(client, cfg.Filter, rollingRestart); err != nil {
		logNotify("Sanity check failed", err)

		return 1 // Exit immediately after logging
	}

	// Handle conflicts between --run-once and --update-on-start.
	if cfg.RunOnce && cfg.UpdateOnStart {
		logrus.Warn(
			"--update-on-start is ignored when --run-once is specified; deferring to --run-once behavior",
		)
	}

	// Handle one-time update mode, executing updates and registering metrics.
	if cfg.RunOnce {
		writeStartupMessage(cfg.Command, time.Time{}, cfg.FilterDesc, scope)
		metric := runUpdatesWithNotifications(context.Background(), cfg.Filter, cleanup)
		metrics.Default().RegisterScan(metric)
		notifier.Close()

		return 0
	}

	// Handle immediate update on startup, then continue with periodic updates.
	if cfg.UpdateOnStart {
		writeStartupMessage(cfg.Command, time.Time{}, cfg.FilterDesc, scope)
		metric := runUpdatesWithNotifications(context.Background(), cfg.Filter, cleanup)
		metrics.Default().RegisterScan(metric)
	}

	// Initialize a lock channel to prevent concurrent updates.
	updateLock := make(chan bool, 1)
	updateLock <- true

	// Check for and resolve conflicts with multiple Watchtower instances.
	cleanupImageIDs := make(map[types.ImageID]bool)
	if err := actions.CheckForMultipleWatchtowerInstances(client, cleanup, scope, cleanupImageIDs); err != nil {
		logNotify("Multiple Watchtower instances detected", err)

		return 1
	}

	// Create a cancellable context for managing API and scheduler shutdown.
	ctx, cancel := context.WithCancel(context.Background())
	defer cancel()

	// Configure and start the HTTP API, handling any startup errors.
	if cfg.APIToken != "" || cfg.EnableUpdateAPI || cfg.EnableMetricsAPI {
		if err := setupAndStartAPI(ctx, cfg, updateLock); err != nil {
			return 1
		}
	}

	// Schedule and execute periodic updates, handling errors or shutdown.
	if !cfg.EnableUpdateAPI || cfg.UnblockHTTPAPI {
		runUpgradesOnSchedule(ctx, cfg.Command, cfg.Filter, cfg.FilterDesc, updateLock, cleanup)
	}

	// Default to failure if execution completes unexpectedly.
	return 1
}

// setupAndStartAPI configures and launches the HTTP API if enabled by configuration flags.
//
// It sets up update and metrics endpoints, starts the API server in blocking or non-blocking mode,
// and handles startup errors, ensuring the API integrates seamlessly with Watchtower’s update workflow.
//
// Parameters:
//   - ctx: The context controlling the API’s lifecycle, enabling graceful shutdown on cancellation.
//   - cfg: The RunConfig struct with API-related settings (e.g., token, port, enable flags).
//   - updateLock: A channel ensuring only one update runs at a time, shared with the scheduler.
//
// Returns:
//   - error: An error if the API fails to start (excluding clean shutdown), nil otherwise.
func setupAndStartAPI(ctx context.Context, cfg RunConfig, updateLock chan bool) error {
	// Get the formatted HTTP api address string.
	address := getAPIAddr(cfg.APIHost, cfg.APIPort)

	// Initialize the HTTP API with the configured authentication token and address.
	httpAPI := pkgApi.New(cfg.APIToken, address)

	// Register the health endpoint (no authentication required).
	httpAPI.RegisterFunc("/health", func(w http.ResponseWriter, _ *http.Request) {
		w.WriteHeader(http.StatusOK)
		_, _ = w.Write([]byte("OK"))
	})

	// Register the update API endpoint if enabled, linking it to the update handler.
	if cfg.EnableUpdateAPI {
		logrus.Info("HTTP API is enabled")

		updateHandler := update.New(func(images []string) *metrics.Metric {
			metric := runUpdatesWithNotifications(
				ctx,
				filters.FilterByImage(images, cfg.Filter),
				cleanup,
			)
			metrics.Default().RegisterScan(metric)

			return metric
		}, updateLock)
		httpAPI.RegisterFunc(updateHandler.Path, updateHandler.Handle)

		if !cfg.UnblockHTTPAPI {
			writeStartupMessage(cfg.Command, time.Time{}, cfg.FilterDesc, scope)
		}
	}

	// Register the metrics API endpoint if enabled, providing access to update metrics.
	if cfg.EnableMetricsAPI {
		if !cfg.EnableUpdateAPI {
			logrus.Info("HTTP API is enabled")
		}

		metricsHandler := metricsAPI.New()
		httpAPI.RegisterHandler(metricsHandler.Path, metricsHandler.Handle)
	}

	// Start the API server, logging errors unless it’s a clean shutdown.
	if err := httpAPI.Start(ctx, cfg.EnableUpdateAPI); err != nil &&
		!errors.Is(err, http.ErrServerClosed) {
		logrus.WithError(err).Error("Failed to start API")

		return fmt.Errorf("failed to start HTTP API: %w", err)
	}

	return nil
}

// getAPIAddr formats the API address string based on host and port.
func getAPIAddr(host, port string) string {
	address := host + ":" + port
	if host != "" && strings.Contains(host, ":") && net.ParseIP(host) != nil {
		address = "[" + host + "]:" + port
	}

	return address
}

// logNotify logs an error message and ensures notifications are sent before returning control.
//
// It uses a specific message if provided, falling back to a generic one, and includes the error in fields.
//
// Parameters:
//   - msg: A string specifying the error context (e.g., "Sanity check failed"), optional.
//   - err: The error to log and include in notifications.
func logNotify(msg string, err error) {
	if msg == "" {
		msg = "Operation failed"
	}

	logrus.WithError(err).Error(msg)
	notifier.Close()
}

// awaitDockerClient introduces a brief delay to ensure the Docker client is fully initialized.
//
// It pauses execution for one second to mitigate potential race conditions during startup,
// giving the Docker API time to stabilize before Watchtower begins interacting with containers.
func awaitDockerClient() {
	logrus.Debug(
		"Sleeping for a second to ensure the docker api client has been properly initialized.",
	)
	time.Sleep(1 * time.Second)
}

// formatDuration converts a time.Duration into a human-readable string representation.
//
// It breaks down the duration into hours, minutes, and seconds, formatting each unit with appropriate
// grammar (singular or plural) and returning a string like "1 hour, 2 minutes, 3 seconds" or "0 seconds"
// if the duration is zero, ensuring a user-friendly output for logs and notifications.
//
// Parameters:
//   - duration: The time.Duration to convert into a readable string.
//
// Returns:
//   - string: A formatted string representing the duration, always including at least "0 seconds".
func formatDuration(duration time.Duration) string {
	const (
		minutesPerHour   = 60 // Number of minutes in an hour for duration breakdown
		secondsPerMinute = 60 // Number of seconds in a minute for duration breakdown
		timeUnitCount    = 3  // Number of time units (hours, minutes, seconds) for pre-allocation
	)

	// timeUnit represents a single unit of time (hours, minutes, or seconds) with its value and labels.
	type timeUnit struct {
		value    int64  // The numeric value of the unit (e.g., 2 for 2 hours)
		singular string // The singular form of the unit (e.g., "hour")
		plural   string // The plural form of the unit (e.g., "hours")
	}

	// Define units with calculated values from the duration, preserving order for display.
	units := []timeUnit{
		{int64(duration.Hours()), "hour", "hours"},
		{int64(math.Mod(duration.Minutes(), minutesPerHour)), "minute", "minutes"},
		{int64(math.Mod(duration.Seconds(), secondsPerMinute)), "second", "seconds"},
	}

	parts := make([]string, 0, timeUnitCount)
	// Format each unit, forcing inclusion of seconds if no other parts exist to avoid empty output.
	for i, unit := range units {
		parts = append(parts, formatTimeUnit(unit, i == len(units)-1 && len(parts) == 0))
	}

	// Join non-empty parts, ensuring a readable output with proper separators.
	joined := strings.Join(filterEmpty(parts), ", ")
	if joined == "" {
		return "0 seconds" // Default output when duration is zero or all units are skipped.
	}

	return joined
}

// formatTimeUnit formats a single time unit into a string based on its value and context.
//
// It applies singular or plural grammar, skipping leading zeros unless forced (e.g., for seconds as the last unit),
// returning an empty string for skippable zeros to maintain a concise output.
//
// Parameters:
//   - unit: The timeUnit struct containing the value and labels (singular/plural) to format.
//   - forceInclude: A boolean indicating whether to include the unit even if zero (e.g., for seconds as fallback).
//
// Returns:
//   - string: The formatted unit (e.g., "1 hour", "2 minutes") or empty string if skipped.
func formatTimeUnit(unit struct {
	value    int64
	singular string
	plural   string
}, forceInclude bool,
) string {
	switch {
	case unit.value == 1:
		return "1 " + unit.singular
	case unit.value > 1 || forceInclude:
		return fmt.Sprintf("%d %s", unit.value, unit.plural)
	default:
		return "" // Skip zero values unless forced.
	}
}

// filterEmpty removes empty strings from a slice, returning only non-empty elements.
//
// It ensures the final formatted duration string excludes unnecessary parts, maintaining readability
// by filtering out zero-value units that were not explicitly included.
//
// Parameters:
//   - parts: A slice of strings representing formatted time units (e.g., "1 hour", "").
//
// Returns:
//   - []string: A new slice containing only the non-empty strings from the input.
func filterEmpty(parts []string) []string {
	var filtered []string

	for _, part := range parts {
		if part != "" {
			filtered = append(filtered, part)
		}
	}

	return filtered
}

// writeStartupMessage logs or notifies startup information based on configuration flags.
//
// It reports Watchtower’s version, notification setup, container filtering details, scheduling information,
// and HTTP API status, providing users with a comprehensive overview of the application’s initial state.
//
// Parameters:
//   - c: The cobra.Command instance, providing access to flags like --no-startup-message.
//   - sched: The time.Time of the first scheduled run, or zero if no schedule is set.
//   - filtering: A string describing the container filter applied (e.g., "Watching all containers").
//   - scope: The scope name for structured logging, empty string if no scope is set.
func writeStartupMessage(c *cobra.Command, sched time.Time, filtering string, scope string) {
	// Retrieve flags controlling startup message behavior and API setup.
	noStartupMessage, _ := c.PersistentFlags().GetBool("no-startup-message")
	enableUpdateAPI, _ := c.PersistentFlags().GetBool("http-api-update")

	apiListenAddr, _ := c.PersistentFlags().GetString("http-api-host")

	apiPort, _ := c.PersistentFlags().GetString("http-api-port")
	if apiPort == "" {
		apiPort = "8080"
	}

	if apiListenAddr == "" {
		apiListenAddr = ":" + apiPort
	} else {
		apiListenAddr = apiListenAddr + ":" + apiPort
	}

	// Configure the logger based on whether startup messages should be suppressed.
	startupLog := setupStartupLogger(noStartupMessage)
	startupLog.Info("Watchtower ", meta.Version, " using Docker API v", client.GetVersion())

	// Log details about configured notifiers or lack thereof.
	logNotifierInfo(startupLog, notifier.GetNames())

	// Log filtering information, using structured logging for scope when set
	if scope != "" {
		startupLog.WithField("scope", scope).Info("Only checking containers in scope")
	} else {
		startupLog.Info(filtering)
	}

	// Log scheduling or run mode information based on configuration.
	logScheduleInfo(startupLog, c, sched)

	// Report HTTP API status if enabled.
	if enableUpdateAPI {
		startupLog.Info(fmt.Sprintf("The HTTP API is enabled at %s.", apiListenAddr))
	}

	// Send batched notifications if not suppressed, ensuring startup info reaches users.
	if !noStartupMessage {
		notifier.SendNotification(nil)
	}

	// Warn about trace-level logging if enabled, as it may expose sensitive data.
	if logrus.IsLevelEnabled(logrus.TraceLevel) {
		startupLog.Warn(
			"Trace level enabled: log will include sensitive information as credentials and tokens",
		)
	}
}

// setupStartupLogger configures the logger for startup messages based on message suppression settings.
//
// It uses a local log entry if messages are suppressed (--no-startup-message), otherwise batches messages
// via the notifier for consolidated delivery, ensuring flexibility in how startup info is presented.
//
// Parameters:
//   - noStartupMessage: A boolean indicating whether startup messages should be logged locally only.
//
// Returns:
//   - *logrus.Entry: A configured log entry for writing startup messages.
func setupStartupLogger(noStartupMessage bool) *logrus.Entry {
	if noStartupMessage {
		return notifications.LocalLog
	}

	log := logrus.NewEntry(logrus.StandardLogger())

	notifier.StartNotification()

	return log
}

// logNotifierInfo logs details about the notification setup for Watchtower.
//
// It reports the list of configured notifier names (e.g., "email, slack") or indicates no notifications
// are set up, providing visibility into how update statuses will be communicated.
//
// Parameters:
//   - log: The logrus.Entry used to write the notification information.
//   - notifierNames: A slice of strings representing the names of configured notifiers.
func logNotifierInfo(log *logrus.Entry, notifierNames []string) {
	if len(notifierNames) > 0 {
		log.Info("Using notifications: " + strings.Join(notifierNames, ", "))
	} else {
		log.Info("Using no notifications")
	}
}

// logScheduleInfo logs information about the scheduling or run mode configuration.
//
// It handles scheduled runs with timing details, one-time updates, or indicates no periodic runs,
// ensuring users understand when and how updates will occur.
//
// Parameters:
//   - log: The logrus.Entry used to write the schedule information.
//   - c: The cobra.Command instance, providing access to flags like --run-once.
//   - sched: The time.Time of the first scheduled run, or zero if no schedule is set.
func logScheduleInfo(log *logrus.Entry, c *cobra.Command, sched time.Time) {
	if !sched.IsZero() {
		until := formatDuration(time.Until(sched))
		log.Info("Scheduling first run: " + sched.Format("2006-01-02 15:04:05 -0700 MST"))
		log.Info("Note that the first check will be performed in " + until)

		return
	}

	if runOnce, _ := c.PersistentFlags().GetBool("run-once"); runOnce {
		log.Info("Running a one time update.")
	} else {
		log.Info("Periodic runs are not enabled.")
	}
}

// runUpgradesOnSchedule schedules and executes periodic container updates according to the cron specification.
//
// It sets up a cron scheduler, runs updates at specified intervals, and ensures graceful shutdown on interrupt
// signals (SIGINT, SIGTERM) or context cancellation, handling concurrency with a lock channel.
//
// Parameters:
//   - ctx: The context controlling the scheduler’s lifecycle, enabling shutdown on cancellation.
//   - c: The cobra.Command instance, providing access to flags for startup messaging.
//   - filter: The types.Filter determining which containers are updated.
//   - filtering: A string describing the filter, used in startup messaging.
//   - lock: A channel ensuring only one update runs at a time, or nil to create a new one.
//   - cleanup: Boolean indicating whether to remove old images after updates.
func runUpgradesOnSchedule(
	ctx context.Context,
	c *cobra.Command,
	filter types.Filter,
	filtering string,
	lock chan bool,
	cleanup bool,
) {
	// Initialize lock if not provided, ensuring single-update concurrency.
	if lock == nil {
		lock = make(chan bool, 1)
		lock <- true
	}

	// Create a new cron scheduler for managing periodic updates.
	scheduler := cron.New()

	// Add the update function to the cron schedule, handling concurrency and metrics.
	logrus.WithField("schedule_spec", scheduleSpec).Debug("Attempting to add cron function")

	if err := scheduler.AddFunc(
		scheduleSpec,
		func() {
			select {
			case v := <-lock:
				defer func() { lock <- v }()
				metric := runUpdatesWithNotifications(ctx, filter, cleanup)
				metrics.Default().RegisterScan(metric)
			default:
				metrics.Default().RegisterScan(nil)
				logrus.Debug("Skipped another update already running.")
			}
			nextRuns := scheduler.Entries()
			if len(nextRuns) > 0 {
				logrus.Debug("Scheduled next run: " + nextRuns[0].Next.String())
			}
		}); err != nil {
		logrus.WithError(err).Error("Failed to schedule updates, continuing without scheduling")
	}

	// Log startup message with the first scheduled run time.
	writeStartupMessage(c, scheduler.Entries()[0].Schedule.Next(time.Now()), filtering, scope)

	// Start the scheduler to begin periodic execution.
	scheduler.Start()

	// Set up signal handling for graceful shutdown.
	interrupt := make(chan os.Signal, 1)
	signal.Notify(interrupt, os.Interrupt, syscall.SIGTERM)

	// Wait for shutdown signal or context cancellation.
	select {
	case <-ctx.Done():
		logrus.Debug("Context canceled, stopping scheduler...")
	case <-interrupt:
		logrus.Debug("Received interrupt signal, stopping scheduler...")
	}

	// Stop the scheduler and wait for any running update to complete.
	scheduler.Stop()
	logrus.Debug("Waiting for running update to be finished...")
	<-lock
	logrus.Debug("Scheduler stopped and update completed.")
}

// runUpdatesWithNotifications performs container updates and sends notifications about the results.
//
// It executes the update action with configured parameters, batches notifications, and returns a metric
// summarizing the session for monitoring purposes, ensuring users are informed of update outcomes.
//
// Parameters:
//   - ctx: The context for controlling the update operation.
//   - filter: The types.Filter determining which containers are targeted for updates.
//   - cleanup: Boolean indicating whether to remove old images after updates.
//
// Returns:
//   - *metrics.Metric: A pointer to a metric object summarizing the update session (scanned, updated, failed counts).
func runUpdatesWithNotifications(
	ctx context.Context,
	filter types.Filter,
	cleanup bool,
) *metrics.Metric {
	// Start batching notifications to group update messages, if notifier is initialized
	if notifier != nil {
		notifier.StartNotification()
	} else {
		logrus.Warn("Notifier is nil, skipping notification batching")
	}

	// Configure update parameters based on global flags and settings.
	updateParams := types.UpdateParams{
		Filter:          filter,
		Cleanup:         cleanup,
		NoRestart:       noRestart,
		Timeout:         timeout,
		MonitorOnly:     monitorOnly,
		LifecycleHooks:  lifecycleHooks,
		RollingRestart:  rollingRestart,
		LabelPrecedence: labelPrecedence,
		NoPull:          noPull,
		LifecycleUID:    lifecycleUID,
		LifecycleGID:    lifecycleGID,
<<<<<<< HEAD
		NoSelfUpdate:    noSelfUpdate,
=======
		CPUCopyMode:     cpuCopyMode,
>>>>>>> 647cdb31
	}

	// Execute the update action, capturing results and image IDs for cleanup.
	result, cleanupImageIDs, err := actions.Update(ctx, client, updateParams)
	if err != nil {
		logrus.WithError(err).Error("Update execution failed")

		return &metrics.Metric{
			Scanned: 0,
			Updated: 0,
			Failed:  0,
		}
	}

	// Perform deferred image cleanup if enabled.
	if cleanup {
		actions.CleanupImages(client, cleanupImageIDs)
	}

	// Log update report for debugging.
	updatedNames := make([]string, 0, len(result.Updated()))
	for _, r := range result.Updated() {
		updatedNames = append(updatedNames, r.Name())
	}

	logrus.WithFields(logrus.Fields{
		"scanned":       len(result.Scanned()),
		"updated":       len(result.Updated()),
		"failed":        len(result.Failed()),
		"updated_names": updatedNames,
	}).Debug("Report before notification")

	// Send the batched notification with update results, if notifier and result are initialized
	if notifier != nil && result != nil {
		notifier.SendNotification(result)
	}

	// Generate and log a metric summarizing the update session.
	metricResults := metrics.NewMetric(result)
	notifications.LocalLog.WithFields(logrus.Fields{
		"scanned": metricResults.Scanned,
		"updated": metricResults.Updated,
		"failed":  metricResults.Failed,
	}).Info("Update session completed")

	return metricResults
}<|MERGE_RESOLUTION|>--- conflicted
+++ resolved
@@ -132,19 +132,17 @@
 // providing a global default that can be overridden by container labels.
 var lifecycleGID int
 
-<<<<<<< HEAD
 // noSelfUpdate is a boolean flag that disables self-update of the Watchtower container.
 //
 // It is set in preRun via the --no-self-update flag or the WATCHTOWER_NO_SELF_UPDATE environment variable,
 // preventing Watchtower from attempting to update its own container image.
 var noSelfUpdate bool
-=======
+
 // cpuCopyMode specifies how CPU settings are handled when recreating containers.
 //
 // It is set during preRun via the --cpu-copy-mode flag or the WATCHTOWER_CPU_COPY_MODE environment variable,
 // controlling CPU limit copying behavior for compatibility with different container runtimes like Podman.
 var cpuCopyMode string
->>>>>>> 647cdb31
 
 // rootCmd represents the root command for the Watchtower CLI, serving as the entry point for all subcommands.
 //
@@ -981,11 +979,8 @@
 		NoPull:          noPull,
 		LifecycleUID:    lifecycleUID,
 		LifecycleGID:    lifecycleGID,
-<<<<<<< HEAD
 		NoSelfUpdate:    noSelfUpdate,
-=======
 		CPUCopyMode:     cpuCopyMode,
->>>>>>> 647cdb31
 	}
 
 	// Execute the update action, capturing results and image IDs for cleanup.
