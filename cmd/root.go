--- conflicted
+++ resolved
@@ -181,19 +181,17 @@
 // providing a global default that can be overridden by container labels.
 var lifecycleGID int
 
-<<<<<<< HEAD
 // noSelfUpdate is a boolean flag that disables self-update of the Watchtower container.
 //
 // It is set in preRun via the --no-self-update flag or the WATCHTOWER_NO_SELF_UPDATE environment variable,
 // preventing Watchtower from attempting to update its own container image.
 var noSelfUpdate bool
-=======
+
 // notificationSplitByContainer is a boolean flag enabling separate notifications for each updated container.
 //
 // It is set in preRun via the --notification-split-by-container flag or the WATCHTOWER_NOTIFICATION_SPLIT_BY_CONTAINER environment variable,
 // allowing users to receive individual notifications instead of grouped ones.
 var notificationSplitByContainer bool
->>>>>>> a4ef49ac
 
 // cpuCopyMode specifies how CPU settings are handled when recreating containers.
 //
