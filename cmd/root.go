// Package cmd contains the command-line interface (CLI) definitions and execution logic for Watchtower.
// It provides the root command and its subcommands, orchestrating the application's core functionality,
// including container updates, Docker client interactions, notification handling, and scheduling. This package
// serves as the primary entry point for the Watchtower CLI, integrating various components to automate
// Docker container management based on user-specified configurations.
package cmd

import (
	"context"
	"errors"
	"fmt"
	"net"
	"os"
	"time"

	"github.com/sirupsen/logrus"
	"github.com/spf13/cobra"

	"github.com/nicholas-fedor/watchtower/internal/actions"
	"github.com/nicholas-fedor/watchtower/internal/api"
	"github.com/nicholas-fedor/watchtower/internal/config"
	"github.com/nicholas-fedor/watchtower/internal/flags"
	"github.com/nicholas-fedor/watchtower/internal/logging"
	"github.com/nicholas-fedor/watchtower/internal/meta"
	"github.com/nicholas-fedor/watchtower/internal/scheduling"
	"github.com/nicholas-fedor/watchtower/pkg/container"
	"github.com/nicholas-fedor/watchtower/pkg/filters"
	"github.com/nicholas-fedor/watchtower/pkg/metrics"
	"github.com/nicholas-fedor/watchtower/pkg/notifications"
	"github.com/nicholas-fedor/watchtower/pkg/types"
)

var (
	ErrContainerIDNotFound = errors.New(
		"container ID not found in /proc/self/cgroup and HOSTNAME is not set",
	)

<<<<<<< HEAD
// cleanup is a boolean flag determining whether to remove old images after a container update.
//
// It is set during preRun via the --cleanup flag or the WATCHTOWER_CLEANUP environment variable,
// enabling disk space management by deleting outdated images post-update.
var cleanup bool

// noRestart is a boolean flag that prevents containers from being restarted after an update.
//
// It is configured in preRun via the --no-restart flag or the WATCHTOWER_NO_RESTART environment variable,
// useful when users prefer manual restart control or want to minimize downtime during updates.
var noRestart bool

// noPull is a boolean flag that skips pulling new images from the registry during updates.
//
// It is enabled in preRun via the --no-pull flag or the WATCHTOWER_NO_PULL environment variable,
// allowing updates to proceed using only locally cached images, potentially reducing network usage.
var noPull bool

// monitorOnly is a boolean flag enabling a mode where Watchtower monitors containers without updating them.
//
// It is set in preRun via the --monitor-only flag or the WATCHTOWER_MONITOR_ONLY environment variable,
// ideal for observing image staleness without triggering automatic updates.
var monitorOnly bool

// enableLabel is a boolean flag restricting updates to containers with the "com.centurylinklabs.watchtower.enable" label set to true.
//
// It is configured in preRun via the --label-enable flag or the WATCHTOWER_LABEL_ENABLE environment variable,
// providing granular control over which containers are targeted for updates.
var enableLabel bool

// disableContainers is a slice of container names explicitly excluded from updates.
//
// It is populated in preRun from the --disable-containers flag or the WATCHTOWER_DISABLE_CONTAINERS environment variable,
// allowing users to blacklist specific containers from Watchtower’s operations.
var disableContainers []string

// notifier is the notification system instance responsible for sending update status messages to configured channels.
//
// It is initialized in preRun with notification types specified via flags (e.g., --notifications), supporting
// multiple methods like email, Slack, or MSTeams to inform users about update successes, failures, or skips.
var notifier types.Notifier

// timeout specifies the maximum duration allowed for container stop operations during updates.
//
// It defaults to a value defined in the flags package and can be overridden in preRun via the --timeout flag or
// WATCHTOWER_TIMEOUT environment variable, ensuring containers are stopped gracefully within a specified time limit.
var timeout time.Duration

// lifecycleHooks is a boolean flag enabling the execution of pre- and post-update lifecycle hook commands.
//
// It is set in preRun via the --enable-lifecycle-hooks flag or the WATCHTOWER_LIFECYCLE_HOOKS environment variable,
// allowing custom scripts to run at specific update stages for additional validation or actions.
var lifecycleHooks bool

// rollingRestart is a boolean flag enabling rolling restarts, updating containers sequentially rather than all at once.
//
// It is configured in preRun via the --rolling-restart flag or the WATCHTOWER_ROLLING_RESTART environment variable,
// reducing downtime by restarting containers one-by-one during updates.
var rollingRestart bool

// scope defines a specific operational scope for Watchtower, limiting updates to containers matching this scope.
//
// It is set in preRun via the --scope flag or the WATCHTOWER_SCOPE environment variable, useful for isolating
// Watchtower’s actions to a subset of containers (e.g., a project or environment).
var scope string

// labelPrecedence is a boolean flag giving container label settings priority over global command-line flags.
//
// It is enabled in preRun via the --label-take-precedence flag or the WATCHTOWER_LABEL_PRECEDENCE environment variable,
// allowing container-specific configurations to override broader settings for flexibility.
var labelPrecedence bool

// lifecycleUID is the default UID to run lifecycle hooks as.
//
// It is set in preRun via the --lifecycle-uid flag or the WATCHTOWER_LIFECYCLE_UID environment variable,
// providing a global default that can be overridden by container labels.
var lifecycleUID int

// lifecycleGID is the default GID to run lifecycle hooks as.
//
// It is set in preRun via the --lifecycle-gid flag or the WATCHTOWER_LIFECYCLE_GID environment variable,
// providing a global default that can be overridden by container labels.
var lifecycleGID int

// noSelfUpdate is a boolean flag that disables self-update of the Watchtower container.
//
// It is set in preRun via the --no-self-update flag or the WATCHTOWER_NO_SELF_UPDATE environment variable,
// preventing Watchtower from attempting to update its own container image.
var noSelfUpdate bool

// notificationSplitByContainer is a boolean flag enabling separate notifications for each updated container.
//
// It is set in preRun via the --notification-split-by-container flag or the WATCHTOWER_NOTIFICATION_SPLIT_BY_CONTAINER environment variable,
// allowing users to receive individual notifications instead of grouped ones.
var notificationSplitByContainer bool

// cpuCopyMode specifies how CPU settings are handled when recreating containers.
//
// It is set during preRun via the --cpu-copy-mode flag or the WATCHTOWER_CPU_COPY_MODE environment variable,
// controlling CPU limit copying behavior for compatibility with different container runtimes like Podman.
var cpuCopyMode string

// gitAuthToken holds the Git authentication token for private repository access.
//
// It is set during preRun via the --git-auth-token flag or the WATCHTOWER_GIT_AUTH_TOKEN environment variable,
// enabling authentication for GitHub/GitLab repositories during container updates.
var gitAuthToken string

// gitUsername holds the Git username for basic authentication.
//
// It is set during preRun via the --git-username flag or the WATCHTOWER_GIT_USERNAME environment variable,
// used for username/password authentication with Git repositories.
var gitUsername string

// gitPassword holds the Git password for basic authentication.
//
// It is set during preRun via the --git-password flag or the WATCHTOWER_GIT_PASSWORD environment variable,
// used for username/password authentication with Git repositories.
var gitPassword string

// gitSSHKeyPath holds the path to the SSH private key file for Git authentication.
//
// It is set during preRun via the --git-ssh-key-path flag or the WATCHTOWER_GIT_SSH_KEY_PATH environment variable,
// enabling SSH key-based authentication for Git repositories.
var gitSSHKeyPath string

// rootCmd represents the root command for the Watchtower CLI, serving as the entry point for all subcommands.
//
// It defines the base usage string, short and long descriptions, and assigns lifecycle hooks (PreRun and Run)
// to manage setup and execution, initialized with default behavior and configured via flags during runtime.
var rootCmd = NewRootCommand()

// RunConfig encapsulates the configuration parameters for the runMain function.
//
// It aggregates command-line flags and derived settings into a single structure, providing a cohesive way
// to pass configuration data through the CLI execution flow, ensuring all necessary parameters are accessible
// for update operations, API setup, and scheduling.
type RunConfig struct {
	// Command is the cobra.Command instance representing the executed command, providing access to parsed flags.
	Command *cobra.Command
	// Names is a slice of container names explicitly provided as positional arguments, used for filtering.
	Names []string
	// Filter is the types.Filter function determining which containers are processed during updates.
	Filter types.Filter
	// FilterDesc is a human-readable description of the applied filter, used in logging and notifications.
	FilterDesc string
	// RunOnce indicates whether to perform a single update and exit, set via the --run-once flag.
	RunOnce bool
	// UpdateOnStart enables an immediate update check on startup, then continues with periodic updates, set via the --update-on-start flag.
	UpdateOnStart bool
	// EnableUpdateAPI enables the HTTP update API endpoint, set via the --http-api-update flag.
	EnableUpdateAPI bool
	// EnableMetricsAPI enables the HTTP metrics API endpoint, set via the --http-api-metrics flag.
	EnableMetricsAPI bool
	// UnblockHTTPAPI allows periodic polling alongside the HTTP API, set via the --http-api-periodic-polls flag.
	UnblockHTTPAPI bool
	// APIToken is the authentication token for HTTP API access, set via the --http-api-token flag.
	APIToken string
	// APIHost is the host to bind the HTTP API to, set via the --http-api-host flag (defaults to empty string).
	APIHost string
	// APIPort is the port for the HTTP API server, set via the --http-api-port flag (defaults to "8080").
	APIPort string
}
=======
	// client is the Docker client instance used to interact with container operations in Watchtower.
	//
	// It provides an interface for listing, stopping, starting, and managing containers, initialized during
	// the preRun phase with options derived from command-line flags and environment variables such as
	// DOCKER_HOST, DOCKER_TLS_VERIFY, and DOCKER_API_VERSION.
	client container.Client

	// scheduleSpec holds the cron-formatted schedule string that dictates when periodic container updates occur.
	//
	// It is populated during preRun from the --schedule flag or the WATCHTOWER_SCHEDULE environment variable,
	// supporting formats like "@every 1h" or standard cron syntax (e.g., "0 0 * * * *") for flexible scheduling.
	scheduleSpec string

	// cleanup is a boolean flag determining whether to remove old images after a container update.
	//
	// It is set during preRun via the --cleanup flag or the WATCHTOWER_CLEANUP environment variable,
	// enabling disk space management by deleting outdated images post-update.
	cleanup bool

	// noRestart is a boolean flag that prevents containers from being restarted after an update.
	//
	// It is configured in preRun via the --no-restart flag or the WATCHTOWER_NO_RESTART environment variable,
	// useful when users prefer manual restart control or want to minimize downtime during updates.
	noRestart bool

	// noPull is a boolean flag that skips pulling new images from the registry during updates.
	//
	// It is enabled in preRun via the --no-pull flag or the WATCHTOWER_NO_PULL environment variable,
	// allowing updates to proceed using only locally cached images, potentially reducing network usage.
	noPull bool

	// monitorOnly is a boolean flag enabling a mode where Watchtower monitors containers without updating them.
	//
	// It is set in preRun via the --monitor-only flag or the WATCHTOWER_MONITOR_ONLY environment variable,
	// ideal for observing image staleness without triggering automatic updates.
	monitorOnly bool

	// enableLabel is a boolean flag restricting updates to containers with the "com.centurylinklabs.watchtower.enable" label set to true.
	//
	// It is configured in preRun via the --label-enable flag or the WATCHTOWER_LABEL_ENABLE environment variable,
	// providing granular control over which containers are targeted for updates.
	enableLabel bool

	// disableContainers is a slice of container names explicitly excluded from updates.
	//
	// It is populated in preRun from the --disable-containers flag or the WATCHTOWER_DISABLE_CONTAINERS environment variable,
	// allowing users to blacklist specific containers from Watchtower's operations.
	disableContainers []string

	// notifier is the notification system instance responsible for sending update status messages to configured channels.
	//
	// It is initialized in preRun with notification types specified via flags (e.g., --notifications), supporting
	// multiple methods like email, Slack, or MSTeams to inform users about update successes, failures, or skips.
	notifier types.Notifier

	// timeout specifies the maximum duration allowed for container stop operations during updates.
	//
	// It defaults to a value defined in the flags package and can be overridden in preRun via the --timeout flag or
	// WATCHTOWER_TIMEOUT environment variable, ensuring containers are stopped gracefully within a specified time limit.
	timeout time.Duration

	// lifecycleHooks is a boolean flag enabling the execution of pre- and post-update lifecycle hook commands.
	//
	// It is set in preRun via the --enable-lifecycle-hooks flag or the WATCHTOWER_LIFECYCLE_HOOKS environment variable,
	// allowing custom scripts to run at specific update stages for additional validation or actions.
	lifecycleHooks bool

	// rollingRestart is a boolean flag enabling rolling restarts, updating containers sequentially rather than all at once.
	//
	// It is configured in preRun via the --rolling-restart flag or the WATCHTOWER_ROLLING_RESTART environment variable,
	// reducing downtime by restarting containers one-by-one during updates.
	rollingRestart bool

	// scope defines a specific operational scope for Watchtower, limiting updates to containers matching this scope.
	//
	// It is set in preRun via the --scope flag or the WATCHTOWER_SCOPE environment variable, useful for isolating
	// Watchtower's actions to a subset of containers (e.g., a project or environment).
	scope string

	// labelPrecedence is a boolean flag giving container label settings priority over global command-line flags.
	//
	// It is enabled in preRun via the --label-take-precedence flag or the WATCHTOWER_LABEL_PRECEDENCE environment variable,
	// allowing container-specific configurations to override broader settings for flexibility.
	labelPrecedence bool

	// lifecycleUID is the default UID to run lifecycle hooks as.
	//
	// It is set in preRun via the --lifecycle-uid flag or the WATCHTOWER_LIFECYCLE_UID environment variable,
	// providing a global default that can be overridden by container labels.
	lifecycleUID int

	// lifecycleGID is the default GID to run lifecycle hooks as.
	//
	// It is set in preRun via the --lifecycle-gid flag or the WATCHTOWER_LIFECYCLE_GID environment variable,
	// providing a global default that can be overridden by container labels.
	lifecycleGID int

	// notificationSplitByContainer is a boolean flag enabling separate notifications for each updated container.
	//
	// It is set in preRun via the --notification-split-by-container flag or the WATCHTOWER_NOTIFICATION_SPLIT_BY_CONTAINER environment variable,
	// allowing users to receive individual notifications instead of grouped ones.
	notificationSplitByContainer bool

	// notificationReport is a boolean flag enabling report-based notifications.
	//
	// It is set in preRun via the --notification-report flag or the WATCHTOWER_NOTIFICATION_REPORT environment variable,
	// controlling whether notifications include session reports or just log entries.
	notificationReport bool

	// cpuCopyMode specifies how CPU settings are handled when recreating containers.
	//
	// It is set during preRun via the --cpu-copy-mode flag or the WATCHTOWER_CPU_COPY_MODE environment variable,
	// controlling CPU limit copying behavior for compatibility with different container runtimes like Podman.
	cpuCopyMode string

	// rootCmd represents the root command for the Watchtower CLI, serving as the entry point for all subcommands.
	//
	// It defines the base usage string, short and long descriptions, and assigns lifecycle hooks (PreRun and Run)
	// to manage setup and execution, initialized with default behavior and configured via flags during runtime.
	rootCmd = NewRootCommand()

	// runUpdatesWithNotifications performs container updates and sends notifications about the results.
	//
	// It executes the update action with configured parameters, batches notifications, and returns a metric
	// summarizing the session for monitoring purposes, ensuring users are informed of update outcomes.
	//
	// Parameters:
	//   - filter: The types.Filter determining which containers are targeted for updates.
	//   - cleanup: Boolean indicating whether to remove old images after updates.
	//
	// Returns:
	//   - *metrics.Metric: A pointer to a metric object summarizing the update session (scanned, updated, failed counts).
	runUpdatesWithNotifications = func(filter types.Filter, cleanup bool) *metrics.Metric {
		return actions.RunUpdatesWithNotifications(
			client,
			notifier,
			notificationSplitByContainer,
			notificationReport,
			filter,
			cleanup,
			noRestart,
			monitorOnly,
			lifecycleHooks,
			rollingRestart,
			labelPrecedence,
			noPull,
			timeout,
			lifecycleUID,
			lifecycleGID,
			cpuCopyMode,
		)
	}
)
>>>>>>> 5dd8ff7e

// NewRootCommand creates and configures the root command for the Watchtower CLI.
//
// It establishes the base usage string ("watchtower"), a short description summarizing its purpose,
// and a long description with additional context and a project URL.
//
// It assigns the PreRun and Run functions to handle setup and execution, respectively, and allows arbitrary arguments for flexibility.
//
// Returns:
//   - *cobra.Command: A pointer to the fully configured root command, ready for flag registration and execution.
func NewRootCommand() *cobra.Command {
	return &cobra.Command{
		Use:    "watchtower",
		Short:  "Automatically updates running Docker containers",
		Long:   "\nWatchtower automatically updates running Docker containers whenever a new image is released.\nMore information available at https://github.com/nicholas-fedor/watchtower/.",
		Run:    run,
		PreRun: preRun,
		Args:   cobra.ArbitraryArgs, // Permits any number of positional arguments, processed as container names later.
	}
}

// init registers command-line flags for the root command during package initialization.
//
// It invokes functions from the flags package to set default values and register flags for Docker configuration
// (e.g., --host), system behavior (e.g., --interval), and notifications (e.g., --notifications), establishing
// the CLI’s configurable parameters before execution begins.
func init() {
	flags.SetDefaults()
	flags.RegisterDockerFlags(rootCmd)
	flags.RegisterSystemFlags(rootCmd)
	flags.RegisterNotificationFlags(rootCmd)
	flags.RegisterGitFlags(rootCmd)
}

// Execute runs the root command and manages any errors encountered during its execution.
//
// It serves as the primary entry point for the Watchtower CLI, called from main.go, and ensures that any
// fatal errors are logged and terminate the program with an appropriate exit status, providing a clean
// interface between the CLI and the operating system.
func Execute() {
	if err := rootCmd.Execute(); err != nil {
		logrus.WithError(err).Fatal("Failed to execute root command")
	}
}

// preRun prepares the environment and configuration before the main command execution begins.
//
// It processes command-line flags and their aliases, configures logging based on verbosity settings,
// initializes the Docker client and notification system, retrieves operational flags, and validates
// flag combinations to ensure Watchtower is correctly set up for its tasks.
//
// Parameters:
//   - cmd: The cobra.Command instance being executed, providing access to parsed flags.
//   - _: A slice of string arguments (unused here, as container names are handled in run).
func preRun(cmd *cobra.Command, _ []string) {
	flagsSet := cmd.PersistentFlags()
	flags.ProcessFlagAliases(flagsSet)

	// Setup logging based on flags such as --debug, --trace, and --log-format.
	if err := flags.SetupLogging(flagsSet); err != nil {
		logrus.WithError(err).Fatal("Failed to initialize logging")
	}

	// Get the cron schedule specification from flags or environment variables.
	scheduleSpec, _ = flagsSet.GetString("schedule")
	logrus.WithField("scheduleSpec", scheduleSpec).
		Debug("Retrieved cron schedule specification from flags")

	// Get secrets from files (e.g., for notifications) and read core operational flags.
	flags.GetSecretsFromFiles(cmd)
	cleanup, noRestart, monitorOnly, noSelfUpdate, timeout = flags.ReadFlags(cmd)

	// Validate the timeout value to ensure it’s non-negative, preventing invalid stop durations.
	if timeout < 0 {
		logrus.Fatal("Please specify a positive value for timeout value.")
	}

	// Set additional configuration flags that control update behavior and scope.
	enableLabel, _ = flagsSet.GetBool("label-enable")
	disableContainers, _ = flagsSet.GetStringSlice("disable-containers")
	lifecycleHooks, _ = flagsSet.GetBool("enable-lifecycle-hooks")
	rollingRestart, _ = flagsSet.GetBool("rolling-restart")
	scope, _ = flagsSet.GetString("scope")
	labelPrecedence, _ = flagsSet.GetBool("label-take-precedence")

	// Retrieve lifecycle UID and GID flags.
	lifecycleUID, _ = flagsSet.GetInt("lifecycle-uid")
	lifecycleGID, _ = flagsSet.GetInt("lifecycle-gid")

	// Retrieve notification split flag.
	notificationSplitByContainer, _ = flagsSet.GetBool("notification-split-by-container")

	// Retrieve notification report flag.
	notificationReport, _ = flagsSet.GetBool("notification-report")

	// Log the scope if specified, aiding debugging by confirming the operational boundary.
	if scope != "" {
		logrus.WithField("scope", scope).Debug("Configured operational scope")
	}

	// Set Docker environment variables (e.g., DOCKER_HOST) based on flags for client initialization.
	err := flags.EnvConfig(cmd)
	if err != nil {
		logrus.WithError(err).Fatal("Failed to configure Docker environment")
	}

	// Retrieve flags controlling container inclusion and image handling behavior.
	noPull, _ = flagsSet.GetBool("no-pull")
	includeStopped, _ := flagsSet.GetBool("include-stopped")
	includeRestarting, _ := flagsSet.GetBool("include-restarting")
	reviveStopped, _ := flagsSet.GetBool("revive-stopped")
	removeVolumes, _ := flagsSet.GetBool("remove-volumes")
	warnOnHeadPullFailed, _ := flagsSet.GetString("warn-on-head-failure")
	disableMemorySwappiness, _ := flagsSet.GetBool("disable-memory-swappiness")
	cpuCopyMode, _ = flagsSet.GetString("cpu-copy-mode")

	// Retrieve Git authentication flags.
	gitAuthToken, _ = flagsSet.GetString("git-auth-token")
	gitUsername, _ = flagsSet.GetString("git-username")
	gitPassword, _ = flagsSet.GetString("git-password")
	gitSSHKeyPath, _ = flagsSet.GetString("git-ssh-key-path")

	// Warn about potential redundancy in flag combinations that could result in no action.
	if monitorOnly && noPull {
		logrus.WithFields(logrus.Fields{
			"monitor_only": monitorOnly,
			"no_pull":      noPull,
		}).Warn("Combining monitor-only and no-pull might result in no updates")
	}

	// Initialize the Docker client with options reflecting the desired container handling behavior.
	client = container.NewClient(container.ClientOptions{
		IncludeStopped:          includeStopped,
		ReviveStopped:           reviveStopped,
		RemoveVolumes:           removeVolumes,
		IncludeRestarting:       includeRestarting,
		DisableMemorySwappiness: disableMemorySwappiness,
		CPUCopyMode:             cpuCopyMode,
		WarnOnHeadFailed:        container.WarningStrategy(warnOnHeadPullFailed),
	})

	// Set up the notification system with types specified via flags (e.g., email, Slack).
	notifier = notifications.NewNotifier(cmd)
	notifier.AddLogHook()
}

// run executes the main Watchtower logic based on parsed command-line flags.
//
// It determines the operational mode (one-time update, HTTP API, or scheduled updates), builds
// the container filter, and delegates to runMain for core execution, exiting with a status code
// based on the outcome (0 for success, non-zero for failure).
//
// This function bridges flag parsing and the application’s primary workflow.
//
// Parameters:
//   - c: The cobra.Command instance being executed, providing access to parsed flags.
//   - names: A slice of container names provided as positional arguments, used for filtering.
func run(c *cobra.Command, names []string) {
	// Attempt to derive the operational scope from the current container's scope label
	// if not explicitly set. This ensures scope persistence during self-updates.
	if err := deriveScopeFromContainer(client); err != nil {
		logrus.WithError(err).Debug("Scope derivation failed, continuing with current scope")
	}

	// Build the filter and its description based on names, exclusions, and label settings.
	filter, filterDesc := filters.BuildFilter(names, disableContainers, enableLabel, scope)

	// Get flags controlling execution mode and HTTP API behavior.
	runOnce, _ := c.PersistentFlags().GetBool("run-once")
	updateOnStart, _ := c.PersistentFlags().GetBool("update-on-start")
	enableUpdateAPI, _ := c.PersistentFlags().GetBool("http-api-update")
	enableMetricsAPI, _ := c.PersistentFlags().GetBool("http-api-metrics")
	unblockHTTPAPI, _ := c.PersistentFlags().GetBool("http-api-periodic-polls")
	apiToken, _ := c.PersistentFlags().GetString("http-api-token")
	healthCheck, _ := c.PersistentFlags().GetBool("health-check")

	// Get the HTTP API host and port, falling back to "8080" for port if not specified.
	flagsSet := c.PersistentFlags()

	apiHost, err := flagsSet.GetString("http-api-host")
	if err != nil {
		logrus.WithError(err).Fatal("Failed to get http-api-host flag")
	}

	// Validate APIHost: allow empty or valid IP
	if apiHost != "" && net.ParseIP(apiHost) == nil {
		logrus.Fatalf(
			"invalid http-api-host '%s': must be empty or a valid IP address (IPv4 or IPv6)",
			apiHost,
		)
	}

	apiPort, err := flagsSet.GetString("http-api-port")
	if err != nil {
		logrus.WithError(err).Fatal("Failed to get http-api-port flag")
	}

	if apiPort == "" {
		apiPort = "8080" // Default port if unset.
	}

	// Handle health check mode as an early exit, preventing updates or API setup.
	if healthCheck {
		if os.Getpid() == 1 {
			time.Sleep(1 * time.Second)
			logrus.Fatal(
				"The health check flag should never be passed to the main watchtower container process",
			)
		}

		return // Exit early without os.Exit to preserve defer in caller.
	}

	// Set configuration for core execution, encapsulating all operational parameters.
	cfg := config.RunConfig{
		Command:          c,
		Names:            names,
		Filter:           filter,
		FilterDesc:       filterDesc,
		RunOnce:          runOnce,
		UpdateOnStart:    updateOnStart,
		EnableUpdateAPI:  enableUpdateAPI,
		EnableMetricsAPI: enableMetricsAPI,
		UnblockHTTPAPI:   unblockHTTPAPI,
		APIToken:         apiToken,
		APIHost:          apiHost,
		APIPort:          apiPort,
	}

	// Execute core logic and exit with the returned status code (0 for success, 1 for failure).
	if exitCode := runMain(cfg); exitCode != 0 {
		logrus.WithField("exit_code", exitCode).Debug("Exiting with non-zero status")
		os.Exit(exitCode)
	}
}

// getContainerID retrieves the actual container ID using Docker API by matching the HOSTNAME
// environment variable with container.Config.Hostname.
//
// Returns:
//   - types.ContainerID: The container ID if found.
//   - error: Non-nil if the container ID cannot be retrieved.
func getContainerID(client container.Client) (types.ContainerID, error) {
	hostname := os.Getenv("HOSTNAME")
	if hostname == "" {
		return "", ErrContainerIDNotFound
	}

	containers, err := client.ListAllContainers()
	if err != nil {
		return "", fmt.Errorf("failed to list all containers: %w", err)
	}

	for _, container := range containers {
		if container.ContainerInfo().Config.Hostname == hostname {
			return container.ID(), nil
		}
	}

	return "", ErrContainerIDNotFound
}

// deriveScopeFromContainer attempts to derive the operational scope from the current container's scope label.
// This is crucial for self-update scenarios where a new Watchtower instance needs to inherit
// the same scope as the instance being replaced to maintain proper isolation and prevent
// cross-scope interference during the update process.
//
// Parameters:
//   - client: Container client for Docker operations.
//
// Returns:
//   - error: Non-nil if container ID retrieval or scope derivation fails, nil on success or if derivation is skipped.
func deriveScopeFromContainer(client container.Client) error {
	// Skip derivation if scope is already explicitly set via flags or environment.
	if scope != "" {
		return nil
	}

	// Retrieve the actual container ID using Docker API by matching HOSTNAME.
	containerID, err := getContainerID(client)
	if err != nil {
		// Container ID retrieval failed, return the error for proper handling.
		return err
	}

	// Attempt to retrieve the container object using the retrieved container ID.
	// This lookup is necessary to access the container's labels and metadata.
	container, err := client.GetContainer(containerID)
	if err != nil {
		// Container lookup failed, but this is not a fatal error since
		// scope derivation is a best-effort operation.
		return fmt.Errorf("failed to retrieve current container for scope derivation: %w", err)
	}

	// Extract the scope label from the container. The Scope() method returns
	// the scope value and a boolean indicating whether the label is present.
	// Only set the scope if the label exists and contains a non-empty value.
	if derivedScope, ok := container.Scope(); ok && derivedScope != "" {
		scope = derivedScope
		logrus.WithFields(logrus.Fields{
			"derived_scope": scope,
			"container_id":  containerID,
		}).Debug("Derived operational scope from current container's scope label")
	}

	return nil
}

// runMain contains the core Watchtower logic after early exits are handled.
//
// It validates the environment, performs one-time updates if specified, sets up the HTTP API,
// and schedules periodic updates, managing context and concurrency to ensure graceful operation.
//
// Parameters:
//   - cfg: The RunConfig struct containing all necessary configuration parameters for execution.
//
// Returns:
//   - int: An exit code (0 for success, 1 for failure) used to terminate the program.
func runMain(cfg config.RunConfig) int {
	// Log the container names being processed for debugging visibility.
	logrus.WithField("names", cfg.Names).Debug("Processing specified containers")

	// Validate flag compatibility to prevent conflicting operational modes.
	if rollingRestart && monitorOnly {
		logrus.WithFields(logrus.Fields{
			"rolling_restart": rollingRestart,
			"monitor_only":    monitorOnly,
		}).Fatal("Incompatible flags: rolling restarts and monitor-only")
	}

	// Ensure the Docker client is fully initialized before proceeding.
	awaitDockerClient()

	// Perform sanity checks on the environment and container setup.
	if err := actions.CheckForSanity(client, cfg.Filter, rollingRestart); err != nil {
		logNotify("Sanity check failed", err)

		return 1 // Exit immediately after logging
	}

	// Handle conflicts between --run-once and --update-on-start.
	if cfg.RunOnce && cfg.UpdateOnStart {
		logrus.Warn(
			"--update-on-start is ignored when --run-once is specified; deferring to --run-once behavior",
		)
	}

	// Initialize a lock channel to prevent concurrent updates.
	updateLock := make(chan bool, 1)
	updateLock <- true

	// Handle one-time update mode, executing updates and registering metrics.
	if cfg.RunOnce {
<<<<<<< HEAD
		writeStartupMessage(cfg.Command, time.Time{}, cfg.FilterDesc, scope)
		metric := runUpdatesWithNotifications(context.Background(), cfg.Filter, cleanup)
=======
		logging.WriteStartupMessage(
			cfg.Command,
			time.Time{},
			cfg.FilterDesc,
			scope,
			client,
			notifier,
			meta.Version,
		)
		metric := runUpdatesWithNotifications(cfg.Filter, cleanup)
>>>>>>> 5dd8ff7e
		metrics.Default().RegisterScan(metric)
		notifier.Close()

		return 0
	}

	// Check for and resolve conflicts with multiple Watchtower instances.
	cleanupImageIDs := make(map[types.ImageID]bool)
	if err := actions.CheckForMultipleWatchtowerInstances(client, cleanup, scope, cleanupImageIDs); err != nil {
		logNotify("Multiple Watchtower instances detected", err)

		return 1
	}

	// Create a cancellable context for managing API and scheduler shutdown.
	ctx, cancel := context.WithCancel(context.Background())
	defer cancel()

	// Configure and start the HTTP API, handling any startup errors.
<<<<<<< HEAD
	if cfg.APIToken != "" || cfg.EnableUpdateAPI || cfg.EnableMetricsAPI {
		if err := setupAndStartAPI(ctx, cfg, updateLock); err != nil {
			return 1
		}
	}

	// Schedule and execute periodic updates, handling errors or shutdown.
	if !cfg.EnableUpdateAPI || cfg.UnblockHTTPAPI {
		if err := runUpgradesOnSchedule(ctx, cfg.Command, cfg.Filter, cfg.FilterDesc, updateLock, cleanup); err != nil {
			return 1
		}
=======
	if err := api.SetupAndStartAPI(ctx, cfg.APIHost, cfg.APIPort, cfg.APIToken, cfg.EnableUpdateAPI, cfg.EnableMetricsAPI, cfg.UnblockHTTPAPI, cfg.Filter, cfg.Command, cfg.FilterDesc, updateLock, cleanup, client, notifier, scope, meta.Version, runUpdatesWithNotifications, filters.FilterByImage, metrics.Default, logging.WriteStartupMessage); err != nil {
		return 1
	}

	// Schedule and execute periodic updates, handling errors or shutdown.
	if err := scheduling.RunUpgradesOnSchedule(ctx, cfg.Command, cfg.Filter, cfg.FilterDesc, updateLock, cleanup, scheduleSpec, logging.WriteStartupMessage, runUpdatesWithNotifications, client, scope, notifier, meta.Version); err != nil {
		logNotify("Scheduled upgrades failed", err)

		return 1
>>>>>>> 5dd8ff7e
	}

	// Default to failure if execution completes unexpectedly.
	return 1
}

<<<<<<< HEAD
// setupAndStartAPI configures and launches the HTTP API if enabled by configuration flags.
//
// It sets up update and metrics endpoints, starts the API server in blocking or non-blocking mode,
// and handles startup errors, ensuring the API integrates seamlessly with Watchtower’s update workflow.
//
// Parameters:
//   - ctx: The context controlling the API’s lifecycle, enabling graceful shutdown on cancellation.
//   - cfg: The RunConfig struct with API-related settings (e.g., token, port, enable flags).
//   - updateLock: A channel ensuring only one update runs at a time, shared with the scheduler.
//
// Returns:
//   - error: An error if the API fails to start (excluding clean shutdown), nil otherwise.
func setupAndStartAPI(ctx context.Context, cfg RunConfig, updateLock chan bool) error {
	// Get the formatted HTTP api address string.
	address := getAPIAddr(cfg.APIHost, cfg.APIPort)

	// Initialize the HTTP API with the configured authentication token and address.
	httpAPI := pkgApi.New(cfg.APIToken, address)

	// Register the health endpoint (no authentication required).
	httpAPI.RegisterFunc("/health", func(w http.ResponseWriter, _ *http.Request) {
		w.WriteHeader(http.StatusOK)
		_, _ = w.Write([]byte("OK"))
	})

	// Register the update API endpoint if enabled, linking it to the update handler.
	if cfg.EnableUpdateAPI {
		logrus.Info("HTTP API is enabled")

		updateHandler := update.New(func(images []string) *metrics.Metric {
			metric := runUpdatesWithNotifications(
				ctx,
				filters.FilterByImage(images, cfg.Filter),
				cleanup,
			)
			metrics.Default().RegisterScan(metric)

			return metric
		}, updateLock)
		httpAPI.RegisterFunc(updateHandler.Path, updateHandler.Handle)

		if !cfg.UnblockHTTPAPI {
			writeStartupMessage(cfg.Command, time.Time{}, cfg.FilterDesc, scope)
		}
	}

	// Register the metrics API endpoint if enabled, providing access to update metrics.
	if cfg.EnableMetricsAPI {
		if !cfg.EnableUpdateAPI {
			logrus.Info("HTTP API is enabled")
		}

		metricsHandler := metricsAPI.New()
		httpAPI.RegisterHandler(metricsHandler.Path, metricsHandler.Handle)
	}

	// Start the API server, logging errors unless it’s a clean shutdown.
	if err := httpAPI.Start(ctx, cfg.EnableUpdateAPI); err != nil &&
		!errors.Is(err, http.ErrServerClosed) {
		logrus.WithError(err).Error("Failed to start API")

		return fmt.Errorf("failed to start HTTP API: %w", err)
	}

	return nil
}

// getAPIAddr formats the API address string based on host and port.
func getAPIAddr(host, port string) string {
	address := host + ":" + port
	if host != "" && strings.Contains(host, ":") && net.ParseIP(host) != nil {
		address = "[" + host + "]:" + port
	}

	return address
}

=======
>>>>>>> 5dd8ff7e
// logNotify logs an error message and ensures notifications are sent before returning control.
//
// It uses a specific message if provided, falling back to a generic one, and includes the error in fields.
//
// Parameters:
//   - msg: A string specifying the error context (e.g., "Sanity check failed"), optional.
//   - err: The error to log and include in notifications.
func logNotify(msg string, err error) {
	if msg == "" {
		msg = "Operation failed"
	}

	logrus.WithError(err).Error(msg)
	notifier.Close()
}

// awaitDockerClient introduces a brief delay to ensure the Docker client is fully initialized.
//
// It pauses execution for one second to mitigate potential race conditions during startup,
// giving the Docker API time to stabilize before Watchtower begins interacting with containers.
func awaitDockerClient() {
	logrus.Debug(
		"Sleeping for a second to ensure the docker api client has been properly initialized.",
	)
	time.Sleep(1 * time.Second)
<<<<<<< HEAD
}

// formatDuration converts a time.Duration into a human-readable string representation.
//
// It breaks down the duration into hours, minutes, and seconds, formatting each unit with appropriate
// grammar (singular or plural) and returning a string like "1 hour, 2 minutes, 3 seconds" or "0 seconds"
// if the duration is zero, ensuring a user-friendly output for logs and notifications.
//
// Parameters:
//   - duration: The time.Duration to convert into a readable string.
//
// Returns:
//   - string: A formatted string representing the duration, always including at least "0 seconds".
func formatDuration(duration time.Duration) string {
	const (
		minutesPerHour   = 60 // Number of minutes in an hour for duration breakdown
		secondsPerMinute = 60 // Number of seconds in a minute for duration breakdown
		timeUnitCount    = 3  // Number of time units (hours, minutes, seconds) for pre-allocation
	)

	// timeUnit represents a single unit of time (hours, minutes, or seconds) with its value and labels.
	type timeUnit struct {
		value    int64  // The numeric value of the unit (e.g., 2 for 2 hours)
		singular string // The singular form of the unit (e.g., "hour")
		plural   string // The plural form of the unit (e.g., "hours")
	}

	// Define units with calculated values from the duration, preserving order for display.
	units := []timeUnit{
		{int64(duration.Hours()), "hour", "hours"},
		{int64(math.Mod(duration.Minutes(), minutesPerHour)), "minute", "minutes"},
		{int64(math.Mod(duration.Seconds(), secondsPerMinute)), "second", "seconds"},
	}

	parts := make([]string, 0, timeUnitCount)
	// Format each unit, forcing inclusion of seconds if no other parts exist to avoid empty output.
	for i, unit := range units {
		parts = append(parts, formatTimeUnit(unit, i == len(units)-1 && len(parts) == 0))
	}

	// Join non-empty parts, ensuring a readable output with proper separators.
	joined := strings.Join(filterEmpty(parts), ", ")
	if joined == "" {
		return "0 seconds" // Default output when duration is zero or all units are skipped.
	}

	return joined
}

// formatTimeUnit formats a single time unit into a string based on its value and context.
//
// It applies singular or plural grammar, skipping leading zeros unless forced (e.g., for seconds as the last unit),
// returning an empty string for skippable zeros to maintain a concise output.
//
// Parameters:
//   - unit: The timeUnit struct containing the value and labels (singular/plural) to format.
//   - forceInclude: A boolean indicating whether to include the unit even if zero (e.g., for seconds as fallback).
//
// Returns:
//   - string: The formatted unit (e.g., "1 hour", "2 minutes") or empty string if skipped.
func formatTimeUnit(unit struct {
	value    int64
	singular string
	plural   string
}, forceInclude bool,
) string {
	switch {
	case unit.value == 1:
		return "1 " + unit.singular
	case unit.value > 1 || forceInclude:
		return fmt.Sprintf("%d %s", unit.value, unit.plural)
	default:
		return "" // Skip zero values unless forced.
	}
}

// filterEmpty removes empty strings from a slice, returning only non-empty elements.
//
// It ensures the final formatted duration string excludes unnecessary parts, maintaining readability
// by filtering out zero-value units that were not explicitly included.
//
// Parameters:
//   - parts: A slice of strings representing formatted time units (e.g., "1 hour", "").
//
// Returns:
//   - []string: A new slice containing only the non-empty strings from the input.
func filterEmpty(parts []string) []string {
	var filtered []string

	for _, part := range parts {
		if part != "" {
			filtered = append(filtered, part)
		}
	}

	return filtered
}

// writeStartupMessage logs or notifies startup information based on configuration flags.
//
// It reports Watchtower’s version, notification setup, container filtering details, scheduling information,
// and HTTP API status, providing users with a comprehensive overview of the application’s initial state.
//
// Parameters:
//   - c: The cobra.Command instance, providing access to flags like --no-startup-message.
//   - sched: The time.Time of the first scheduled run, or zero if no schedule is set.
//   - filtering: A string describing the container filter applied (e.g., "Watching all containers").
//   - scope: The scope name for structured logging, empty string if no scope is set.
func writeStartupMessage(c *cobra.Command, sched time.Time, filtering string, scope string) {
	// Retrieve flags controlling startup message behavior and API setup.
	noStartupMessage, _ := c.PersistentFlags().GetBool("no-startup-message")
	enableUpdateAPI, _ := c.PersistentFlags().GetBool("http-api-update")

	apiListenAddr, _ := c.PersistentFlags().GetString("http-api-host")

	apiPort, _ := c.PersistentFlags().GetString("http-api-port")
	if apiPort == "" {
		apiPort = "8080"
	}

	if apiListenAddr == "" {
		apiListenAddr = ":" + apiPort
	} else {
		apiListenAddr = apiListenAddr + ":" + apiPort
	}

	// Configure the logger based on whether startup messages should be suppressed.
	startupLog := setupStartupLogger(noStartupMessage)

	var version string
	if client != nil {
		version = client.GetVersion()
	}

	startupLog.Info("Watchtower ", meta.Version, " using Docker API v", version)

	// Log details about configured notifiers or lack thereof.
	var notifierNames []string
	if notifier != nil {
		notifierNames = notifier.GetNames()
	}

	logNotifierInfo(startupLog, notifierNames)

	// Log filtering information, using structured logging for scope when set
	if scope != "" {
		startupLog.WithField("scope", scope).Info("Only checking containers in scope")
	} else {
		startupLog.Debug(filtering)
	}

	// Log scheduling or run mode information based on configuration.
	logScheduleInfo(startupLog, c, sched)

	// Report HTTP API status if enabled.
	if enableUpdateAPI {
		startupLog.Info(fmt.Sprintf("The HTTP API is enabled at %s.", apiListenAddr))
	}

	// Send batched notifications if not suppressed, ensuring startup info reaches users.
	if !noStartupMessage {
		notifier.SendNotification(nil)
	}

	// Warn about trace-level logging if enabled, as it may expose sensitive data.
	if logrus.IsLevelEnabled(logrus.TraceLevel) {
		startupLog.Warn(
			"Trace level enabled: log will include sensitive information as credentials and tokens",
		)
	}
}

// setupStartupLogger configures the logger for startup messages based on message suppression settings.
//
// It uses a local log entry if messages are suppressed (--no-startup-message), otherwise batches messages
// via the notifier for consolidated delivery, ensuring flexibility in how startup info is presented.
//
// Parameters:
//   - noStartupMessage: A boolean indicating whether startup messages should be logged locally only.
//
// Returns:
//   - *logrus.Entry: A configured log entry for writing startup messages.
func setupStartupLogger(noStartupMessage bool) *logrus.Entry {
	if noStartupMessage {
		return notifications.LocalLog
	}

	log := logrus.NewEntry(logrus.StandardLogger())

	if notifier != nil {
		notifier.StartNotification()
	}

	return log
}

// logNotifierInfo logs details about the notification setup for Watchtower.
//
// It reports the list of configured notifier names (e.g., "email, slack") or indicates no notifications
// are set up, providing visibility into how update statuses will be communicated.
//
// Parameters:
//   - log: The logrus.Entry used to write the notification information.
//   - notifierNames: A slice of strings representing the names of configured notifiers.
func logNotifierInfo(log *logrus.Entry, notifierNames []string) {
	if len(notifierNames) > 0 {
		log.Info("Using notifications: " + strings.Join(notifierNames, ", "))
	} else {
		log.Info("Using no notifications")
	}
}

// logScheduleInfo logs information about the scheduling or run mode configuration.
//
// It handles scheduled runs with timing details, one-time updates, or indicates no periodic runs,
// ensuring users understand when and how updates will occur.
//
// Parameters:
//   - log: The logrus.Entry used to write the schedule information.
//   - c: The cobra.Command instance, providing access to flags like --run-once.
//   - sched: The time.Time of the first scheduled run, or zero if no schedule is set.
func logScheduleInfo(log *logrus.Entry, c *cobra.Command, sched time.Time) {
	switch {
	case !sched.IsZero(): // scheduled runs
		until := formatDuration(time.Until(sched))
		log.Info("Scheduling first run: " + sched.Format("2006-01-02 15:04:05 -0700 MST"))
		log.Info("Note that the first check will be performed in " + until)

	case func() bool { // one-time updates
		v, _ := c.PersistentFlags().GetBool("run-once")

		return v
	}():
		log.Info("Running a one time update.")

	case func() bool { // update on start
		v, _ := c.PersistentFlags().GetBool("update-on-start")

		return v
	}():
		log.Info("Running update on start, then scheduling periodic updates.")

	case func() bool { // HTTP API without periodic polling
		a, _ := c.PersistentFlags().GetBool("http-api-update")
		b, _ := c.PersistentFlags().GetBool("http-api-periodic-polls")

		return a && !b
	}():
		log.Info("Updates via HTTP API enabled. Periodic updates are not enabled.")

	case func() bool { // HTTP API with periodic polling
		a, _ := c.PersistentFlags().GetBool("http-api-update")
		b, _ := c.PersistentFlags().GetBool("http-api-periodic-polls")

		return a && b
	}():
		log.Info("Updates via HTTP API enabled. Periodic updates are also enabled.")

	default: // default periodic
		log.Info("Periodic updates are enabled with default schedule.")
	}
}

// waitForRunningUpdate waits for any currently running update to complete before proceeding with shutdown.
// It checks the lock channel status and blocks with a timeout if an update is in progress.
// Parameters:
//   - ctx: The context for cancellation, allowing early shutdown on context timeout.
//   - lock: The channel used to synchronize updates, ensuring only one runs at a time.
func waitForRunningUpdate(ctx context.Context, lock chan bool) {
	const updateWaitTimeout = 30 * time.Second

	logrus.Debug("Checking lock status before shutdown.")

	if len(lock) == 0 {
		select {
		case <-lock:
			logrus.Debug("Lock acquired, update finished.")
		case <-time.After(updateWaitTimeout):
			logrus.Warn("Timeout waiting for running update to finish, proceeding with shutdown.")
		case <-ctx.Done():
			logrus.Debug("Context cancelled, proceeding with shutdown.")
		}
	} else {
		logrus.Debug("No update running, lock available.")
	}

	logrus.Debug("Lock check completed.")
}

// runUpgradesOnSchedule schedules and executes periodic container updates according to the cron specification.
//
// It sets up a cron scheduler, runs updates at specified intervals, and ensures graceful shutdown on interrupt
// signals (SIGINT, SIGTERM) or context cancellation, handling concurrency with a lock channel.
// If update-on-start is enabled, it triggers the first update immediately before starting the scheduler.
//
// Parameters:
//   - ctx: The context controlling the scheduler’s lifecycle, enabling shutdown on cancellation.
//   - c: The cobra.Command instance, providing access to flags for startup messaging.
//   - filter: The types.Filter determining which containers are updated.
//   - filtering: A string describing the filter, used in startup messaging.
//   - lock: A channel ensuring only one update runs at a time, or nil to create a new one.
//   - cleanup: Boolean indicating whether to remove old images after updates.
func runUpgradesOnSchedule(
	ctx context.Context,
	c *cobra.Command,
	filter types.Filter,
	filtering string,
	lock chan bool,
	cleanup bool,
) error {
	// Initialize lock if not provided, ensuring single-update concurrency.
	if lock == nil {
		lock = make(chan bool, 1)
		lock <- true
	}

	// Create a new cron scheduler for managing periodic updates.
	scheduler := cron.New()

	// Define the update function to be used both for scheduled runs and immediate execution.
	updateFunc := func() {
		select {
		case v := <-lock:
			defer func() { lock <- v }()

			metric := runUpdatesWithNotifications(ctx, filter, cleanup)
			metrics.Default().RegisterScan(metric)
		default:
			metrics.Default().RegisterScan(nil)
			logrus.Debug("Skipped another update already running.")
		}

		nextRuns := scheduler.Entries()
		if len(nextRuns) > 0 {
			logrus.Debug("Scheduled next run: " + nextRuns[0].Next.String())
		}
	}

	// Add the update function to the cron schedule, handling concurrency and metrics.
	if scheduleSpec != "" {
		if err := scheduler.AddFunc(
			scheduleSpec,
			updateFunc); err != nil {
			return fmt.Errorf("failed to schedule updates: %w", err)
		}
	}

	// Log startup message with the first scheduled run time.
	var nextRun time.Time
	if len(scheduler.Entries()) > 0 {
		nextRun = scheduler.Entries()[0].Schedule.Next(time.Now())
	}

	writeStartupMessage(c, nextRun, filtering, scope)

	// Check if update-on-start is enabled and trigger immediate update if so.
	updateOnStart, _ := c.PersistentFlags().GetBool("update-on-start")
	if updateOnStart {
		updateFunc()
	}

	// Start the scheduler to begin periodic execution.
	scheduler.Start()

	// Set up signal handling for graceful shutdown.
	interrupt := make(chan os.Signal, 1)
	signal.Notify(interrupt, os.Interrupt, syscall.SIGTERM)

	// Wait for shutdown signal or context cancellation.
	select {
	case <-ctx.Done():
		logrus.Debug("Context canceled, stopping scheduler...")
	case <-interrupt:
		logrus.Debug("Received interrupt signal, stopping scheduler...")
	}

	// Stop the scheduler and wait for any running update to complete.
	scheduler.Stop()
	logrus.Debug("Waiting for running update to be finished...")

	waitForRunningUpdate(ctx, lock)

	logrus.Debug("Scheduler stopped and update completed.")

	return nil
}

// runUpdatesWithNotifications performs container updates and sends notifications about the results.
//
// It executes the update action with configured parameters, batches notifications, and returns a metric
// summarizing the session for monitoring purposes, ensuring users are informed of update outcomes.
//
// Parameters:
//   - ctx: The context for controlling the update operation.
//   - filter: The types.Filter determining which containers are targeted for updates.
//   - cleanup: Boolean indicating whether to remove old images after updates.
//
// Returns:
//   - *metrics.Metric: A pointer to a metric object summarizing the update session (scanned, updated, failed counts).
var runUpdatesWithNotifications = func(ctx context.Context, filter types.Filter, cleanup bool) *metrics.Metric {
	// Start batching notifications to group update messages, if notifier is initialized
	if notifier != nil {
		if notifier != nil {
			notifier.StartNotification()
		}
	} else {
		logrus.Warn("Notifier is nil, skipping notification batching")
	}

	// Configure update parameters based on global flags and settings.
	updateParams := types.UpdateParams{
		Filter:          filter,
		Cleanup:         cleanup,
		NoRestart:       noRestart,
		Timeout:         timeout,
		MonitorOnly:     monitorOnly,
		LifecycleHooks:  lifecycleHooks,
		RollingRestart:  rollingRestart,
		LabelPrecedence: labelPrecedence,
		NoPull:          noPull,
		LifecycleUID:    lifecycleUID,
		LifecycleGID:    lifecycleGID,
		NoSelfUpdate:    noSelfUpdate,
		CPUCopyMode:     cpuCopyMode,
		GitAuthToken:    gitAuthToken,
		GitUsername:     gitUsername,
		GitPassword:     gitPassword,
		GitSSHKeyPath:   gitSSHKeyPath,
	}

	// Execute the update action, capturing results and image IDs for cleanup.
	result, cleanupImageIDs, err := actions.Update(ctx, client, updateParams)
	if err != nil {
		logrus.WithError(err).Error("Update execution failed")

		return &metrics.Metric{
			Scanned: 0,
			Updated: 0,
			Failed:  0,
		}
	}

	// Perform deferred image cleanup if enabled.
	if cleanup {
		actions.CleanupImages(client, cleanupImageIDs)
	}

	// Log update report for debugging.
	updatedNames := make([]string, 0, len(result.Updated()))
	for _, r := range result.Updated() {
		updatedNames = append(updatedNames, r.Name())
	}

	logrus.WithFields(logrus.Fields{
		"scanned":       len(result.Scanned()),
		"updated":       len(result.Updated()),
		"failed":        len(result.Failed()),
		"updated_names": updatedNames,
	}).Debug("Report before notification")

	// Send the batched notification with update results, if notifier and result are initialized
	if notifier != nil && result != nil {
		if notificationSplitByContainer && len(result.Updated()) > 0 {
			// Send separate notifications for each updated container
			for _, updatedContainer := range result.Updated() {
				// Create a minimal report with only this container
				singleContainerReport := &singleContainerReport{
					updated: []types.ContainerReport{updatedContainer},
					scanned: result.Scanned(), // Include all scanned for context
					failed:  result.Failed(),  // Include all failed for context
					skipped: result.Skipped(), // Include all skipped for context
					stale:   result.Stale(),   // Include all stale for context
					fresh:   result.Fresh(),   // Include all fresh for context
				}
				notifier.SendNotification(singleContainerReport)
			}
		} else {
			// Send grouped notification as before
			notifier.SendNotification(result)
		}
	}

	// Generate and log a metric summarizing the update session.
	metricResults := metrics.NewMetric(result)
	notifications.LocalLog.WithFields(logrus.Fields{
		"scanned": metricResults.Scanned,
		"updated": metricResults.Updated,
		"failed":  metricResults.Failed,
	}).Info("Update session completed")

	return metricResults
=======
>>>>>>> 5dd8ff7e
}<|MERGE_RESOLUTION|>--- conflicted
+++ resolved
@@ -35,171 +35,6 @@
 		"container ID not found in /proc/self/cgroup and HOSTNAME is not set",
 	)
 
-<<<<<<< HEAD
-// cleanup is a boolean flag determining whether to remove old images after a container update.
-//
-// It is set during preRun via the --cleanup flag or the WATCHTOWER_CLEANUP environment variable,
-// enabling disk space management by deleting outdated images post-update.
-var cleanup bool
-
-// noRestart is a boolean flag that prevents containers from being restarted after an update.
-//
-// It is configured in preRun via the --no-restart flag or the WATCHTOWER_NO_RESTART environment variable,
-// useful when users prefer manual restart control or want to minimize downtime during updates.
-var noRestart bool
-
-// noPull is a boolean flag that skips pulling new images from the registry during updates.
-//
-// It is enabled in preRun via the --no-pull flag or the WATCHTOWER_NO_PULL environment variable,
-// allowing updates to proceed using only locally cached images, potentially reducing network usage.
-var noPull bool
-
-// monitorOnly is a boolean flag enabling a mode where Watchtower monitors containers without updating them.
-//
-// It is set in preRun via the --monitor-only flag or the WATCHTOWER_MONITOR_ONLY environment variable,
-// ideal for observing image staleness without triggering automatic updates.
-var monitorOnly bool
-
-// enableLabel is a boolean flag restricting updates to containers with the "com.centurylinklabs.watchtower.enable" label set to true.
-//
-// It is configured in preRun via the --label-enable flag or the WATCHTOWER_LABEL_ENABLE environment variable,
-// providing granular control over which containers are targeted for updates.
-var enableLabel bool
-
-// disableContainers is a slice of container names explicitly excluded from updates.
-//
-// It is populated in preRun from the --disable-containers flag or the WATCHTOWER_DISABLE_CONTAINERS environment variable,
-// allowing users to blacklist specific containers from Watchtower’s operations.
-var disableContainers []string
-
-// notifier is the notification system instance responsible for sending update status messages to configured channels.
-//
-// It is initialized in preRun with notification types specified via flags (e.g., --notifications), supporting
-// multiple methods like email, Slack, or MSTeams to inform users about update successes, failures, or skips.
-var notifier types.Notifier
-
-// timeout specifies the maximum duration allowed for container stop operations during updates.
-//
-// It defaults to a value defined in the flags package and can be overridden in preRun via the --timeout flag or
-// WATCHTOWER_TIMEOUT environment variable, ensuring containers are stopped gracefully within a specified time limit.
-var timeout time.Duration
-
-// lifecycleHooks is a boolean flag enabling the execution of pre- and post-update lifecycle hook commands.
-//
-// It is set in preRun via the --enable-lifecycle-hooks flag or the WATCHTOWER_LIFECYCLE_HOOKS environment variable,
-// allowing custom scripts to run at specific update stages for additional validation or actions.
-var lifecycleHooks bool
-
-// rollingRestart is a boolean flag enabling rolling restarts, updating containers sequentially rather than all at once.
-//
-// It is configured in preRun via the --rolling-restart flag or the WATCHTOWER_ROLLING_RESTART environment variable,
-// reducing downtime by restarting containers one-by-one during updates.
-var rollingRestart bool
-
-// scope defines a specific operational scope for Watchtower, limiting updates to containers matching this scope.
-//
-// It is set in preRun via the --scope flag or the WATCHTOWER_SCOPE environment variable, useful for isolating
-// Watchtower’s actions to a subset of containers (e.g., a project or environment).
-var scope string
-
-// labelPrecedence is a boolean flag giving container label settings priority over global command-line flags.
-//
-// It is enabled in preRun via the --label-take-precedence flag or the WATCHTOWER_LABEL_PRECEDENCE environment variable,
-// allowing container-specific configurations to override broader settings for flexibility.
-var labelPrecedence bool
-
-// lifecycleUID is the default UID to run lifecycle hooks as.
-//
-// It is set in preRun via the --lifecycle-uid flag or the WATCHTOWER_LIFECYCLE_UID environment variable,
-// providing a global default that can be overridden by container labels.
-var lifecycleUID int
-
-// lifecycleGID is the default GID to run lifecycle hooks as.
-//
-// It is set in preRun via the --lifecycle-gid flag or the WATCHTOWER_LIFECYCLE_GID environment variable,
-// providing a global default that can be overridden by container labels.
-var lifecycleGID int
-
-// noSelfUpdate is a boolean flag that disables self-update of the Watchtower container.
-//
-// It is set in preRun via the --no-self-update flag or the WATCHTOWER_NO_SELF_UPDATE environment variable,
-// preventing Watchtower from attempting to update its own container image.
-var noSelfUpdate bool
-
-// notificationSplitByContainer is a boolean flag enabling separate notifications for each updated container.
-//
-// It is set in preRun via the --notification-split-by-container flag or the WATCHTOWER_NOTIFICATION_SPLIT_BY_CONTAINER environment variable,
-// allowing users to receive individual notifications instead of grouped ones.
-var notificationSplitByContainer bool
-
-// cpuCopyMode specifies how CPU settings are handled when recreating containers.
-//
-// It is set during preRun via the --cpu-copy-mode flag or the WATCHTOWER_CPU_COPY_MODE environment variable,
-// controlling CPU limit copying behavior for compatibility with different container runtimes like Podman.
-var cpuCopyMode string
-
-// gitAuthToken holds the Git authentication token for private repository access.
-//
-// It is set during preRun via the --git-auth-token flag or the WATCHTOWER_GIT_AUTH_TOKEN environment variable,
-// enabling authentication for GitHub/GitLab repositories during container updates.
-var gitAuthToken string
-
-// gitUsername holds the Git username for basic authentication.
-//
-// It is set during preRun via the --git-username flag or the WATCHTOWER_GIT_USERNAME environment variable,
-// used for username/password authentication with Git repositories.
-var gitUsername string
-
-// gitPassword holds the Git password for basic authentication.
-//
-// It is set during preRun via the --git-password flag or the WATCHTOWER_GIT_PASSWORD environment variable,
-// used for username/password authentication with Git repositories.
-var gitPassword string
-
-// gitSSHKeyPath holds the path to the SSH private key file for Git authentication.
-//
-// It is set during preRun via the --git-ssh-key-path flag or the WATCHTOWER_GIT_SSH_KEY_PATH environment variable,
-// enabling SSH key-based authentication for Git repositories.
-var gitSSHKeyPath string
-
-// rootCmd represents the root command for the Watchtower CLI, serving as the entry point for all subcommands.
-//
-// It defines the base usage string, short and long descriptions, and assigns lifecycle hooks (PreRun and Run)
-// to manage setup and execution, initialized with default behavior and configured via flags during runtime.
-var rootCmd = NewRootCommand()
-
-// RunConfig encapsulates the configuration parameters for the runMain function.
-//
-// It aggregates command-line flags and derived settings into a single structure, providing a cohesive way
-// to pass configuration data through the CLI execution flow, ensuring all necessary parameters are accessible
-// for update operations, API setup, and scheduling.
-type RunConfig struct {
-	// Command is the cobra.Command instance representing the executed command, providing access to parsed flags.
-	Command *cobra.Command
-	// Names is a slice of container names explicitly provided as positional arguments, used for filtering.
-	Names []string
-	// Filter is the types.Filter function determining which containers are processed during updates.
-	Filter types.Filter
-	// FilterDesc is a human-readable description of the applied filter, used in logging and notifications.
-	FilterDesc string
-	// RunOnce indicates whether to perform a single update and exit, set via the --run-once flag.
-	RunOnce bool
-	// UpdateOnStart enables an immediate update check on startup, then continues with periodic updates, set via the --update-on-start flag.
-	UpdateOnStart bool
-	// EnableUpdateAPI enables the HTTP update API endpoint, set via the --http-api-update flag.
-	EnableUpdateAPI bool
-	// EnableMetricsAPI enables the HTTP metrics API endpoint, set via the --http-api-metrics flag.
-	EnableMetricsAPI bool
-	// UnblockHTTPAPI allows periodic polling alongside the HTTP API, set via the --http-api-periodic-polls flag.
-	UnblockHTTPAPI bool
-	// APIToken is the authentication token for HTTP API access, set via the --http-api-token flag.
-	APIToken string
-	// APIHost is the host to bind the HTTP API to, set via the --http-api-host flag (defaults to empty string).
-	APIHost string
-	// APIPort is the port for the HTTP API server, set via the --http-api-port flag (defaults to "8080").
-	APIPort string
-}
-=======
 	// client is the Docker client instance used to interact with container operations in Watchtower.
 	//
 	// It provides an interface for listing, stopping, starting, and managing containers, initialized during
@@ -353,7 +188,6 @@
 		)
 	}
 )
->>>>>>> 5dd8ff7e
 
 // NewRootCommand creates and configures the root command for the Watchtower CLI.
 //
@@ -707,10 +541,6 @@
 
 	// Handle one-time update mode, executing updates and registering metrics.
 	if cfg.RunOnce {
-<<<<<<< HEAD
-		writeStartupMessage(cfg.Command, time.Time{}, cfg.FilterDesc, scope)
-		metric := runUpdatesWithNotifications(context.Background(), cfg.Filter, cleanup)
-=======
 		logging.WriteStartupMessage(
 			cfg.Command,
 			time.Time{},
@@ -721,7 +551,6 @@
 			meta.Version,
 		)
 		metric := runUpdatesWithNotifications(cfg.Filter, cleanup)
->>>>>>> 5dd8ff7e
 		metrics.Default().RegisterScan(metric)
 		notifier.Close()
 
@@ -741,19 +570,6 @@
 	defer cancel()
 
 	// Configure and start the HTTP API, handling any startup errors.
-<<<<<<< HEAD
-	if cfg.APIToken != "" || cfg.EnableUpdateAPI || cfg.EnableMetricsAPI {
-		if err := setupAndStartAPI(ctx, cfg, updateLock); err != nil {
-			return 1
-		}
-	}
-
-	// Schedule and execute periodic updates, handling errors or shutdown.
-	if !cfg.EnableUpdateAPI || cfg.UnblockHTTPAPI {
-		if err := runUpgradesOnSchedule(ctx, cfg.Command, cfg.Filter, cfg.FilterDesc, updateLock, cleanup); err != nil {
-			return 1
-		}
-=======
 	if err := api.SetupAndStartAPI(ctx, cfg.APIHost, cfg.APIPort, cfg.APIToken, cfg.EnableUpdateAPI, cfg.EnableMetricsAPI, cfg.UnblockHTTPAPI, cfg.Filter, cfg.Command, cfg.FilterDesc, updateLock, cleanup, client, notifier, scope, meta.Version, runUpdatesWithNotifications, filters.FilterByImage, metrics.Default, logging.WriteStartupMessage); err != nil {
 		return 1
 	}
@@ -763,93 +579,12 @@
 		logNotify("Scheduled upgrades failed", err)
 
 		return 1
->>>>>>> 5dd8ff7e
 	}
 
 	// Default to failure if execution completes unexpectedly.
 	return 1
 }
 
-<<<<<<< HEAD
-// setupAndStartAPI configures and launches the HTTP API if enabled by configuration flags.
-//
-// It sets up update and metrics endpoints, starts the API server in blocking or non-blocking mode,
-// and handles startup errors, ensuring the API integrates seamlessly with Watchtower’s update workflow.
-//
-// Parameters:
-//   - ctx: The context controlling the API’s lifecycle, enabling graceful shutdown on cancellation.
-//   - cfg: The RunConfig struct with API-related settings (e.g., token, port, enable flags).
-//   - updateLock: A channel ensuring only one update runs at a time, shared with the scheduler.
-//
-// Returns:
-//   - error: An error if the API fails to start (excluding clean shutdown), nil otherwise.
-func setupAndStartAPI(ctx context.Context, cfg RunConfig, updateLock chan bool) error {
-	// Get the formatted HTTP api address string.
-	address := getAPIAddr(cfg.APIHost, cfg.APIPort)
-
-	// Initialize the HTTP API with the configured authentication token and address.
-	httpAPI := pkgApi.New(cfg.APIToken, address)
-
-	// Register the health endpoint (no authentication required).
-	httpAPI.RegisterFunc("/health", func(w http.ResponseWriter, _ *http.Request) {
-		w.WriteHeader(http.StatusOK)
-		_, _ = w.Write([]byte("OK"))
-	})
-
-	// Register the update API endpoint if enabled, linking it to the update handler.
-	if cfg.EnableUpdateAPI {
-		logrus.Info("HTTP API is enabled")
-
-		updateHandler := update.New(func(images []string) *metrics.Metric {
-			metric := runUpdatesWithNotifications(
-				ctx,
-				filters.FilterByImage(images, cfg.Filter),
-				cleanup,
-			)
-			metrics.Default().RegisterScan(metric)
-
-			return metric
-		}, updateLock)
-		httpAPI.RegisterFunc(updateHandler.Path, updateHandler.Handle)
-
-		if !cfg.UnblockHTTPAPI {
-			writeStartupMessage(cfg.Command, time.Time{}, cfg.FilterDesc, scope)
-		}
-	}
-
-	// Register the metrics API endpoint if enabled, providing access to update metrics.
-	if cfg.EnableMetricsAPI {
-		if !cfg.EnableUpdateAPI {
-			logrus.Info("HTTP API is enabled")
-		}
-
-		metricsHandler := metricsAPI.New()
-		httpAPI.RegisterHandler(metricsHandler.Path, metricsHandler.Handle)
-	}
-
-	// Start the API server, logging errors unless it’s a clean shutdown.
-	if err := httpAPI.Start(ctx, cfg.EnableUpdateAPI); err != nil &&
-		!errors.Is(err, http.ErrServerClosed) {
-		logrus.WithError(err).Error("Failed to start API")
-
-		return fmt.Errorf("failed to start HTTP API: %w", err)
-	}
-
-	return nil
-}
-
-// getAPIAddr formats the API address string based on host and port.
-func getAPIAddr(host, port string) string {
-	address := host + ":" + port
-	if host != "" && strings.Contains(host, ":") && net.ParseIP(host) != nil {
-		address = "[" + host + "]:" + port
-	}
-
-	return address
-}
-
-=======
->>>>>>> 5dd8ff7e
 // logNotify logs an error message and ensures notifications are sent before returning control.
 //
 // It uses a specific message if provided, falling back to a generic one, and includes the error in fields.
@@ -875,498 +610,4 @@
 		"Sleeping for a second to ensure the docker api client has been properly initialized.",
 	)
 	time.Sleep(1 * time.Second)
-<<<<<<< HEAD
-}
-
-// formatDuration converts a time.Duration into a human-readable string representation.
-//
-// It breaks down the duration into hours, minutes, and seconds, formatting each unit with appropriate
-// grammar (singular or plural) and returning a string like "1 hour, 2 minutes, 3 seconds" or "0 seconds"
-// if the duration is zero, ensuring a user-friendly output for logs and notifications.
-//
-// Parameters:
-//   - duration: The time.Duration to convert into a readable string.
-//
-// Returns:
-//   - string: A formatted string representing the duration, always including at least "0 seconds".
-func formatDuration(duration time.Duration) string {
-	const (
-		minutesPerHour   = 60 // Number of minutes in an hour for duration breakdown
-		secondsPerMinute = 60 // Number of seconds in a minute for duration breakdown
-		timeUnitCount    = 3  // Number of time units (hours, minutes, seconds) for pre-allocation
-	)
-
-	// timeUnit represents a single unit of time (hours, minutes, or seconds) with its value and labels.
-	type timeUnit struct {
-		value    int64  // The numeric value of the unit (e.g., 2 for 2 hours)
-		singular string // The singular form of the unit (e.g., "hour")
-		plural   string // The plural form of the unit (e.g., "hours")
-	}
-
-	// Define units with calculated values from the duration, preserving order for display.
-	units := []timeUnit{
-		{int64(duration.Hours()), "hour", "hours"},
-		{int64(math.Mod(duration.Minutes(), minutesPerHour)), "minute", "minutes"},
-		{int64(math.Mod(duration.Seconds(), secondsPerMinute)), "second", "seconds"},
-	}
-
-	parts := make([]string, 0, timeUnitCount)
-	// Format each unit, forcing inclusion of seconds if no other parts exist to avoid empty output.
-	for i, unit := range units {
-		parts = append(parts, formatTimeUnit(unit, i == len(units)-1 && len(parts) == 0))
-	}
-
-	// Join non-empty parts, ensuring a readable output with proper separators.
-	joined := strings.Join(filterEmpty(parts), ", ")
-	if joined == "" {
-		return "0 seconds" // Default output when duration is zero or all units are skipped.
-	}
-
-	return joined
-}
-
-// formatTimeUnit formats a single time unit into a string based on its value and context.
-//
-// It applies singular or plural grammar, skipping leading zeros unless forced (e.g., for seconds as the last unit),
-// returning an empty string for skippable zeros to maintain a concise output.
-//
-// Parameters:
-//   - unit: The timeUnit struct containing the value and labels (singular/plural) to format.
-//   - forceInclude: A boolean indicating whether to include the unit even if zero (e.g., for seconds as fallback).
-//
-// Returns:
-//   - string: The formatted unit (e.g., "1 hour", "2 minutes") or empty string if skipped.
-func formatTimeUnit(unit struct {
-	value    int64
-	singular string
-	plural   string
-}, forceInclude bool,
-) string {
-	switch {
-	case unit.value == 1:
-		return "1 " + unit.singular
-	case unit.value > 1 || forceInclude:
-		return fmt.Sprintf("%d %s", unit.value, unit.plural)
-	default:
-		return "" // Skip zero values unless forced.
-	}
-}
-
-// filterEmpty removes empty strings from a slice, returning only non-empty elements.
-//
-// It ensures the final formatted duration string excludes unnecessary parts, maintaining readability
-// by filtering out zero-value units that were not explicitly included.
-//
-// Parameters:
-//   - parts: A slice of strings representing formatted time units (e.g., "1 hour", "").
-//
-// Returns:
-//   - []string: A new slice containing only the non-empty strings from the input.
-func filterEmpty(parts []string) []string {
-	var filtered []string
-
-	for _, part := range parts {
-		if part != "" {
-			filtered = append(filtered, part)
-		}
-	}
-
-	return filtered
-}
-
-// writeStartupMessage logs or notifies startup information based on configuration flags.
-//
-// It reports Watchtower’s version, notification setup, container filtering details, scheduling information,
-// and HTTP API status, providing users with a comprehensive overview of the application’s initial state.
-//
-// Parameters:
-//   - c: The cobra.Command instance, providing access to flags like --no-startup-message.
-//   - sched: The time.Time of the first scheduled run, or zero if no schedule is set.
-//   - filtering: A string describing the container filter applied (e.g., "Watching all containers").
-//   - scope: The scope name for structured logging, empty string if no scope is set.
-func writeStartupMessage(c *cobra.Command, sched time.Time, filtering string, scope string) {
-	// Retrieve flags controlling startup message behavior and API setup.
-	noStartupMessage, _ := c.PersistentFlags().GetBool("no-startup-message")
-	enableUpdateAPI, _ := c.PersistentFlags().GetBool("http-api-update")
-
-	apiListenAddr, _ := c.PersistentFlags().GetString("http-api-host")
-
-	apiPort, _ := c.PersistentFlags().GetString("http-api-port")
-	if apiPort == "" {
-		apiPort = "8080"
-	}
-
-	if apiListenAddr == "" {
-		apiListenAddr = ":" + apiPort
-	} else {
-		apiListenAddr = apiListenAddr + ":" + apiPort
-	}
-
-	// Configure the logger based on whether startup messages should be suppressed.
-	startupLog := setupStartupLogger(noStartupMessage)
-
-	var version string
-	if client != nil {
-		version = client.GetVersion()
-	}
-
-	startupLog.Info("Watchtower ", meta.Version, " using Docker API v", version)
-
-	// Log details about configured notifiers or lack thereof.
-	var notifierNames []string
-	if notifier != nil {
-		notifierNames = notifier.GetNames()
-	}
-
-	logNotifierInfo(startupLog, notifierNames)
-
-	// Log filtering information, using structured logging for scope when set
-	if scope != "" {
-		startupLog.WithField("scope", scope).Info("Only checking containers in scope")
-	} else {
-		startupLog.Debug(filtering)
-	}
-
-	// Log scheduling or run mode information based on configuration.
-	logScheduleInfo(startupLog, c, sched)
-
-	// Report HTTP API status if enabled.
-	if enableUpdateAPI {
-		startupLog.Info(fmt.Sprintf("The HTTP API is enabled at %s.", apiListenAddr))
-	}
-
-	// Send batched notifications if not suppressed, ensuring startup info reaches users.
-	if !noStartupMessage {
-		notifier.SendNotification(nil)
-	}
-
-	// Warn about trace-level logging if enabled, as it may expose sensitive data.
-	if logrus.IsLevelEnabled(logrus.TraceLevel) {
-		startupLog.Warn(
-			"Trace level enabled: log will include sensitive information as credentials and tokens",
-		)
-	}
-}
-
-// setupStartupLogger configures the logger for startup messages based on message suppression settings.
-//
-// It uses a local log entry if messages are suppressed (--no-startup-message), otherwise batches messages
-// via the notifier for consolidated delivery, ensuring flexibility in how startup info is presented.
-//
-// Parameters:
-//   - noStartupMessage: A boolean indicating whether startup messages should be logged locally only.
-//
-// Returns:
-//   - *logrus.Entry: A configured log entry for writing startup messages.
-func setupStartupLogger(noStartupMessage bool) *logrus.Entry {
-	if noStartupMessage {
-		return notifications.LocalLog
-	}
-
-	log := logrus.NewEntry(logrus.StandardLogger())
-
-	if notifier != nil {
-		notifier.StartNotification()
-	}
-
-	return log
-}
-
-// logNotifierInfo logs details about the notification setup for Watchtower.
-//
-// It reports the list of configured notifier names (e.g., "email, slack") or indicates no notifications
-// are set up, providing visibility into how update statuses will be communicated.
-//
-// Parameters:
-//   - log: The logrus.Entry used to write the notification information.
-//   - notifierNames: A slice of strings representing the names of configured notifiers.
-func logNotifierInfo(log *logrus.Entry, notifierNames []string) {
-	if len(notifierNames) > 0 {
-		log.Info("Using notifications: " + strings.Join(notifierNames, ", "))
-	} else {
-		log.Info("Using no notifications")
-	}
-}
-
-// logScheduleInfo logs information about the scheduling or run mode configuration.
-//
-// It handles scheduled runs with timing details, one-time updates, or indicates no periodic runs,
-// ensuring users understand when and how updates will occur.
-//
-// Parameters:
-//   - log: The logrus.Entry used to write the schedule information.
-//   - c: The cobra.Command instance, providing access to flags like --run-once.
-//   - sched: The time.Time of the first scheduled run, or zero if no schedule is set.
-func logScheduleInfo(log *logrus.Entry, c *cobra.Command, sched time.Time) {
-	switch {
-	case !sched.IsZero(): // scheduled runs
-		until := formatDuration(time.Until(sched))
-		log.Info("Scheduling first run: " + sched.Format("2006-01-02 15:04:05 -0700 MST"))
-		log.Info("Note that the first check will be performed in " + until)
-
-	case func() bool { // one-time updates
-		v, _ := c.PersistentFlags().GetBool("run-once")
-
-		return v
-	}():
-		log.Info("Running a one time update.")
-
-	case func() bool { // update on start
-		v, _ := c.PersistentFlags().GetBool("update-on-start")
-
-		return v
-	}():
-		log.Info("Running update on start, then scheduling periodic updates.")
-
-	case func() bool { // HTTP API without periodic polling
-		a, _ := c.PersistentFlags().GetBool("http-api-update")
-		b, _ := c.PersistentFlags().GetBool("http-api-periodic-polls")
-
-		return a && !b
-	}():
-		log.Info("Updates via HTTP API enabled. Periodic updates are not enabled.")
-
-	case func() bool { // HTTP API with periodic polling
-		a, _ := c.PersistentFlags().GetBool("http-api-update")
-		b, _ := c.PersistentFlags().GetBool("http-api-periodic-polls")
-
-		return a && b
-	}():
-		log.Info("Updates via HTTP API enabled. Periodic updates are also enabled.")
-
-	default: // default periodic
-		log.Info("Periodic updates are enabled with default schedule.")
-	}
-}
-
-// waitForRunningUpdate waits for any currently running update to complete before proceeding with shutdown.
-// It checks the lock channel status and blocks with a timeout if an update is in progress.
-// Parameters:
-//   - ctx: The context for cancellation, allowing early shutdown on context timeout.
-//   - lock: The channel used to synchronize updates, ensuring only one runs at a time.
-func waitForRunningUpdate(ctx context.Context, lock chan bool) {
-	const updateWaitTimeout = 30 * time.Second
-
-	logrus.Debug("Checking lock status before shutdown.")
-
-	if len(lock) == 0 {
-		select {
-		case <-lock:
-			logrus.Debug("Lock acquired, update finished.")
-		case <-time.After(updateWaitTimeout):
-			logrus.Warn("Timeout waiting for running update to finish, proceeding with shutdown.")
-		case <-ctx.Done():
-			logrus.Debug("Context cancelled, proceeding with shutdown.")
-		}
-	} else {
-		logrus.Debug("No update running, lock available.")
-	}
-
-	logrus.Debug("Lock check completed.")
-}
-
-// runUpgradesOnSchedule schedules and executes periodic container updates according to the cron specification.
-//
-// It sets up a cron scheduler, runs updates at specified intervals, and ensures graceful shutdown on interrupt
-// signals (SIGINT, SIGTERM) or context cancellation, handling concurrency with a lock channel.
-// If update-on-start is enabled, it triggers the first update immediately before starting the scheduler.
-//
-// Parameters:
-//   - ctx: The context controlling the scheduler’s lifecycle, enabling shutdown on cancellation.
-//   - c: The cobra.Command instance, providing access to flags for startup messaging.
-//   - filter: The types.Filter determining which containers are updated.
-//   - filtering: A string describing the filter, used in startup messaging.
-//   - lock: A channel ensuring only one update runs at a time, or nil to create a new one.
-//   - cleanup: Boolean indicating whether to remove old images after updates.
-func runUpgradesOnSchedule(
-	ctx context.Context,
-	c *cobra.Command,
-	filter types.Filter,
-	filtering string,
-	lock chan bool,
-	cleanup bool,
-) error {
-	// Initialize lock if not provided, ensuring single-update concurrency.
-	if lock == nil {
-		lock = make(chan bool, 1)
-		lock <- true
-	}
-
-	// Create a new cron scheduler for managing periodic updates.
-	scheduler := cron.New()
-
-	// Define the update function to be used both for scheduled runs and immediate execution.
-	updateFunc := func() {
-		select {
-		case v := <-lock:
-			defer func() { lock <- v }()
-
-			metric := runUpdatesWithNotifications(ctx, filter, cleanup)
-			metrics.Default().RegisterScan(metric)
-		default:
-			metrics.Default().RegisterScan(nil)
-			logrus.Debug("Skipped another update already running.")
-		}
-
-		nextRuns := scheduler.Entries()
-		if len(nextRuns) > 0 {
-			logrus.Debug("Scheduled next run: " + nextRuns[0].Next.String())
-		}
-	}
-
-	// Add the update function to the cron schedule, handling concurrency and metrics.
-	if scheduleSpec != "" {
-		if err := scheduler.AddFunc(
-			scheduleSpec,
-			updateFunc); err != nil {
-			return fmt.Errorf("failed to schedule updates: %w", err)
-		}
-	}
-
-	// Log startup message with the first scheduled run time.
-	var nextRun time.Time
-	if len(scheduler.Entries()) > 0 {
-		nextRun = scheduler.Entries()[0].Schedule.Next(time.Now())
-	}
-
-	writeStartupMessage(c, nextRun, filtering, scope)
-
-	// Check if update-on-start is enabled and trigger immediate update if so.
-	updateOnStart, _ := c.PersistentFlags().GetBool("update-on-start")
-	if updateOnStart {
-		updateFunc()
-	}
-
-	// Start the scheduler to begin periodic execution.
-	scheduler.Start()
-
-	// Set up signal handling for graceful shutdown.
-	interrupt := make(chan os.Signal, 1)
-	signal.Notify(interrupt, os.Interrupt, syscall.SIGTERM)
-
-	// Wait for shutdown signal or context cancellation.
-	select {
-	case <-ctx.Done():
-		logrus.Debug("Context canceled, stopping scheduler...")
-	case <-interrupt:
-		logrus.Debug("Received interrupt signal, stopping scheduler...")
-	}
-
-	// Stop the scheduler and wait for any running update to complete.
-	scheduler.Stop()
-	logrus.Debug("Waiting for running update to be finished...")
-
-	waitForRunningUpdate(ctx, lock)
-
-	logrus.Debug("Scheduler stopped and update completed.")
-
-	return nil
-}
-
-// runUpdatesWithNotifications performs container updates and sends notifications about the results.
-//
-// It executes the update action with configured parameters, batches notifications, and returns a metric
-// summarizing the session for monitoring purposes, ensuring users are informed of update outcomes.
-//
-// Parameters:
-//   - ctx: The context for controlling the update operation.
-//   - filter: The types.Filter determining which containers are targeted for updates.
-//   - cleanup: Boolean indicating whether to remove old images after updates.
-//
-// Returns:
-//   - *metrics.Metric: A pointer to a metric object summarizing the update session (scanned, updated, failed counts).
-var runUpdatesWithNotifications = func(ctx context.Context, filter types.Filter, cleanup bool) *metrics.Metric {
-	// Start batching notifications to group update messages, if notifier is initialized
-	if notifier != nil {
-		if notifier != nil {
-			notifier.StartNotification()
-		}
-	} else {
-		logrus.Warn("Notifier is nil, skipping notification batching")
-	}
-
-	// Configure update parameters based on global flags and settings.
-	updateParams := types.UpdateParams{
-		Filter:          filter,
-		Cleanup:         cleanup,
-		NoRestart:       noRestart,
-		Timeout:         timeout,
-		MonitorOnly:     monitorOnly,
-		LifecycleHooks:  lifecycleHooks,
-		RollingRestart:  rollingRestart,
-		LabelPrecedence: labelPrecedence,
-		NoPull:          noPull,
-		LifecycleUID:    lifecycleUID,
-		LifecycleGID:    lifecycleGID,
-		NoSelfUpdate:    noSelfUpdate,
-		CPUCopyMode:     cpuCopyMode,
-		GitAuthToken:    gitAuthToken,
-		GitUsername:     gitUsername,
-		GitPassword:     gitPassword,
-		GitSSHKeyPath:   gitSSHKeyPath,
-	}
-
-	// Execute the update action, capturing results and image IDs for cleanup.
-	result, cleanupImageIDs, err := actions.Update(ctx, client, updateParams)
-	if err != nil {
-		logrus.WithError(err).Error("Update execution failed")
-
-		return &metrics.Metric{
-			Scanned: 0,
-			Updated: 0,
-			Failed:  0,
-		}
-	}
-
-	// Perform deferred image cleanup if enabled.
-	if cleanup {
-		actions.CleanupImages(client, cleanupImageIDs)
-	}
-
-	// Log update report for debugging.
-	updatedNames := make([]string, 0, len(result.Updated()))
-	for _, r := range result.Updated() {
-		updatedNames = append(updatedNames, r.Name())
-	}
-
-	logrus.WithFields(logrus.Fields{
-		"scanned":       len(result.Scanned()),
-		"updated":       len(result.Updated()),
-		"failed":        len(result.Failed()),
-		"updated_names": updatedNames,
-	}).Debug("Report before notification")
-
-	// Send the batched notification with update results, if notifier and result are initialized
-	if notifier != nil && result != nil {
-		if notificationSplitByContainer && len(result.Updated()) > 0 {
-			// Send separate notifications for each updated container
-			for _, updatedContainer := range result.Updated() {
-				// Create a minimal report with only this container
-				singleContainerReport := &singleContainerReport{
-					updated: []types.ContainerReport{updatedContainer},
-					scanned: result.Scanned(), // Include all scanned for context
-					failed:  result.Failed(),  // Include all failed for context
-					skipped: result.Skipped(), // Include all skipped for context
-					stale:   result.Stale(),   // Include all stale for context
-					fresh:   result.Fresh(),   // Include all fresh for context
-				}
-				notifier.SendNotification(singleContainerReport)
-			}
-		} else {
-			// Send grouped notification as before
-			notifier.SendNotification(result)
-		}
-	}
-
-	// Generate and log a metric summarizing the update session.
-	metricResults := metrics.NewMetric(result)
-	notifications.LocalLog.WithFields(logrus.Fields{
-		"scanned": metricResults.Scanned,
-		"updated": metricResults.Updated,
-		"failed":  metricResults.Failed,
-	}).Info("Update session completed")
-
-	return metricResults
-=======
->>>>>>> 5dd8ff7e
 }