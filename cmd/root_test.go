--- conflicted
+++ resolved
@@ -423,16 +423,7 @@
 
 	for _, tt := range tests {
 		t.Run(tt.name, func(t *testing.T) {
-<<<<<<< HEAD
-			result := formatTimeUnit(struct {
-				value    int64
-				singular string
-				plural   string
-			}{tt.value, tt.singular, tt.plural}, tt.forceInclude)
-			// TestFilterEmpty tests the filterEmpty function with various string slices.
-=======
 			result := util.FormatTimeUnit(tt.value, tt.singular, tt.plural, tt.forceInclude)
->>>>>>> 5dd8ff7e
 			assert.Equal(t, tt.expected, result)
 		})
 	}
@@ -468,17 +459,13 @@
 
 	for _, tt := range tests {
 		t.Run(tt.name, func(t *testing.T) {
-<<<<<<< HEAD
-			// TestAwaitDockerClient tests that awaitDockerClient sleeps for the expected duration.
-			result := filterEmpty(tt.input)
-=======
 			result := util.FilterEmpty(tt.input)
->>>>>>> 5dd8ff7e
 			assert.Equal(t, tt.expected, result)
 		})
 	}
 }
 
+// TestAwaitDockerClient tests that awaitDockerClient sleeps for the expected duration.
 func TestAwaitDockerClient(t *testing.T) {
 	// This function just sleeps for 1 second, so we test that it doesn't panic
 	// and completes within a reasonable time
