// Package api provides the HTTP API server implementation for Watchtower.
package api

import (
	"context"
	"crypto/tls"
	"errors"
	"fmt"
	"net"
	"net/http"
	"strings"
	"time"

	"github.com/sirupsen/logrus"
)

// readHeaderTimeout is the timeout for reading request headers.
const readHeaderTimeout = 10 * time.Second

// shutdownTimeout is the timeout for graceful server shutdown.
const shutdownTimeout = 5 * time.Second

// serverReadTimeout is the timeout for reading the entire request.
const serverReadTimeout = 30 * time.Second

// serverWriteTimeout is the timeout for writing the response.
const serverWriteTimeout = 30 * time.Second

// serverIdleTimeout is the maximum time to wait for the next request.
const serverIdleTimeout = 120 * time.Second

// serverMaxHeaderShift is the bit shift for max header bytes (1 << 20 = 1MB).
const serverMaxHeaderShift = 20

// API represents the HTTP API server for Watchtower.
type API struct {
	Token       string
	Addr        string // Set dynamically from flags
	hasHandlers bool
	mux         *http.ServeMux // Custom mux to avoid global collisions
	server      HTTPServer     // Optional injected server for testing
}

// New is a factory function creating a new API instance.
// The server parameter is optional and allows dependency injection for testing.
func New(token, addr string, server ...HTTPServer) *API {
	var injectedServer HTTPServer
	if len(server) > 0 {
		injectedServer = server[0]
	}

	api := &API{
		Token:       token,
		Addr:        addr,
		hasHandlers: false,
		mux:         http.NewServeMux(),
		server:      injectedServer,
	}
	logrus.WithFields(logrus.Fields{
		"addr":  api.Addr,
		"token": token,
	}).Debug("Initialized new API instance")

	return api
}

// RegisterFunc registers an HTTP handler function for the given path.
func (a *API) RegisterFunc(path string, handler func(http.ResponseWriter, *http.Request)) {
	a.mux.HandleFunc(path, handler)
	a.hasHandlers = true
}

// RegisterHandler registers an HTTP handler for the given path.
func (a *API) RegisterHandler(path string, handler http.Handler) {
	a.mux.Handle(path, handler)
	a.hasHandlers = true
}

// Start starts the HTTP API server.
// If blocking is true, it runs in the foreground and blocks until shutdown.
// If blocking is false, it runs in the background.
func (a *API) Start(ctx context.Context, blocking bool) error {
	if !a.hasHandlers {
		logrus.Info("No handlers registered, skipping API start")

		return nil
	}

	if a.Token == "" {
		logrus.Fatal("API token is empty or unset")
	}

	var server HTTPServer
	if a.server != nil {
		// Use injected server for testing
		server = a.server
	} else {
		// Create real server for production
		// Wrap the mux with authentication middleware
		server = &http.Server{
			Addr:              a.Addr,
<<<<<<< HEAD
			Handler:           a.mux,
=======
			Handler:           a.authMiddleware(a.mux),
>>>>>>> 8916c4a5
			ReadTimeout:       serverReadTimeout,
			WriteTimeout:      serverWriteTimeout,
			IdleTimeout:       serverIdleTimeout,
			ReadHeaderTimeout: serverReadTimeout,
			MaxHeaderBytes:    1 << serverMaxHeaderShift,
			TLSConfig:         nil,
			TLSNextProto:      make(map[string]func(*http.Server, *tls.Conn, http.Handler)),
			BaseContext:       func(_ net.Listener) context.Context { return ctx },
		}
	}

	logrus.WithField("addr", a.Addr).Info("Starting HTTP API server")

	if blocking {
		return RunHTTPServer(ctx, server)
	}

	go func() {
		err := server.ListenAndServe()
		if err != nil && !errors.Is(err, http.ErrServerClosed) {
			logrus.Error("HTTP server failed: ", err)
		}
	}()

	logrus.Info("HTTP API server started successfully")

	go func() {
		<-ctx.Done()

		shutdownCtx, cancel := context.WithTimeout(ctx, shutdownTimeout)
		defer cancel()

		if err := server.Shutdown(shutdownCtx); err != nil {
			logrus.WithError(err).Error("Failed to shutdown server")
		}
	}()

	return nil
}

// RequireToken wraps a handler function with authentication.
func (a *API) RequireToken(handler func(http.ResponseWriter, *http.Request)) http.HandlerFunc {
	return func(w http.ResponseWriter, r *http.Request) {
		auth := r.Header.Get("Authorization")
		if auth == "" || !strings.HasPrefix(auth, "Bearer ") ||
			strings.TrimPrefix(auth, "Bearer ") != a.Token {
			http.Error(w, "Unauthorized", http.StatusUnauthorized)

			return
		}

		handler(w, r)
	}
}

// authMiddleware wraps the handler with authentication for all paths.
func (a *API) authMiddleware(next http.Handler) http.Handler {
	return http.HandlerFunc(func(w http.ResponseWriter, r *http.Request) {
		auth := r.Header.Get("Authorization")
		if auth == "" || !strings.HasPrefix(auth, "Bearer ") ||
			strings.TrimPrefix(auth, "Bearer ") != a.Token {
			http.Error(w, "Unauthorized", http.StatusUnauthorized)

			return
		}

		next.ServeHTTP(w, r)
	})
}

// HTTPServer interface for RunHTTPServer.
type HTTPServer interface {
	ListenAndServe() error
	Shutdown(ctx context.Context) error
}

// RunHTTPServer starts the HTTP server and handles graceful shutdown.
func RunHTTPServer(ctx context.Context, server HTTPServer) error {
	errChan := make(chan error, 1)

	go func() {
		errChan <- server.ListenAndServe()
	}()

	select {
	case err := <-errChan:
		return err
	case <-ctx.Done():
		shutdownCtx, cancel := context.WithTimeout(ctx, shutdownTimeout)
		defer cancel()

		if err := server.Shutdown(shutdownCtx); err != nil {
			return fmt.Errorf("server shutdown failed: %w", err)
		}

		return nil
	}
}<|MERGE_RESOLUTION|>--- conflicted
+++ resolved
@@ -99,11 +99,7 @@
 		// Wrap the mux with authentication middleware
 		server = &http.Server{
 			Addr:              a.Addr,
-<<<<<<< HEAD
-			Handler:           a.mux,
-=======
 			Handler:           a.authMiddleware(a.mux),
->>>>>>> 8916c4a5
 			ReadTimeout:       serverReadTimeout,
 			WriteTimeout:      serverWriteTimeout,
 			IdleTimeout:       serverIdleTimeout,
