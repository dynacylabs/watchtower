package types

import (
	"time"
)

// UpdateParams defines options for the Update function.
type UpdateParams struct {
	Filter           Filter        // Container filter.
	Cleanup          bool          // Remove old images if true.
	NoRestart        bool          // Skip restarts if true.
	Timeout          time.Duration // Update timeout.
	MonitorOnly      bool          // Monitor without updating if true.
	NoPull           bool          // Skip image pulls if true.
	LifecycleHooks   bool          // Enable lifecycle hooks if true.
	RollingRestart   bool          // Use rolling restart if true.
	LabelPrecedence  bool          // Prioritize labels if true.
	PullFailureDelay time.Duration // Delay after failed self-update pull.
	LifecycleUID     int           // Default UID for lifecycle hooks.
	LifecycleGID     int           // Default GID for lifecycle hooks.
<<<<<<< HEAD
	NoSelfUpdate     bool          // Skip self-update of Watchtower if true.
=======
	CPUCopyMode      string        // CPU copy mode for container recreation.
>>>>>>> 647cdb31
}<|MERGE_RESOLUTION|>--- conflicted
+++ resolved
@@ -18,9 +18,6 @@
 	PullFailureDelay time.Duration // Delay after failed self-update pull.
 	LifecycleUID     int           // Default UID for lifecycle hooks.
 	LifecycleGID     int           // Default GID for lifecycle hooks.
-<<<<<<< HEAD
 	NoSelfUpdate     bool          // Skip self-update of Watchtower if true.
-=======
 	CPUCopyMode      string        // CPU copy mode for container recreation.
->>>>>>> 647cdb31
 }